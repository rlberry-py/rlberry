--- conflicted
+++ resolved
@@ -564,15 +564,11 @@
         list of float
             A list of length 'n_simulations', containing the evaluation results
             obtained from each call to the :meth:`~rlberry.agents.agent.Agent.eval` method.
-<<<<<<< HEAD
-
-=======
->>>>>>> 81413717
+
         Notes
         -----
         This method facilitates the evaluation of multiple managed agents by calling their 'eval'
         method with the specified evaluation parameters.
-<<<<<<< HEAD
 
         The 'n_simulations' parameter specifies the total number of evaluations to perform. Each
         evaluation will be conducted on one of the managed agents.
@@ -587,17 +583,6 @@
         The 'verbose' parameter determines whether a progress report will be printed during the
         evaluation process.
 
-=======
-        The 'n_simulations' parameter specifies the total number of evaluations to perform. Each
-        evaluation will be conducted on one of the managed agents.
-        The 'eval_kwargs' parameter allows you to customize the evaluation by passing specific arguments
-        to the 'eval' method of each agent. If not provided, the default evaluation arguments
-        (self.eval_kwargs) will be used.
-        The 'agent_id' parameter is used to specify a particular agent for evaluation. If None, an agent
-        will be chosen randomly for evaluation.
-        The 'verbose' parameter determines whether a progress report will be printed during the
-        evaluation process.
->>>>>>> 81413717
         Examples
         --------
         >>> from rlberry.agents import ExperimentManager
