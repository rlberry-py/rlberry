from rlberry.envs import GridWorld
from rlberry.agents import AgentWithSimplePolicy
from rlberry.agents.dynprog.value_iteration import ValueIterationAgent
from rlberry.manager import AgentManager
from optuna.samplers import TPESampler
import numpy as np
import pytest


class DummyAgent(AgentWithSimplePolicy):
    def __init__(self, env, hyperparameter1=0, hyperparameter2=0, **kwargs):
        AgentWithSimplePolicy.__init__(self, env, **kwargs)
        self.name = "DummyAgent"
        self.fitted = False
        self.hyperparameter1 = hyperparameter1
        self.hyperparameter2 = hyperparameter2

        self.fraction_fitted = 0.0

    def fit(self, budget, **kwargs):
        del budget, kwargs
        self.fitted = True
        return None

    def eval(self, **kwargs):
        del kwargs
        return 0

    def policy(self, observation):
        del observation
        return 0

    @classmethod
    def sample_parameters(cls, trial):
        hyperparameter1 = trial.suggest_categorical("hyperparameter1", [1, 2, 3])
        hyperparameter2 = trial.suggest_uniform("hyperparameter2", -10, 10)
        return {"hyperparameter1": hyperparameter1, "hyperparameter2": hyperparameter2}
<<<<<<< HEAD
=======


def _custom_eval_function(agents):
    vals = [agent.eval() for agent in agents]
    return np.mean(vals) - 0.1 * np.std(vals)
>>>>>>> 85176dea


def test_hyperparam_optim_tpe():
    # Define trainenv
    train_env = (GridWorld, {})

    # Run AgentManager
    stats_agent = AgentManager(
        DummyAgent,
        train_env,
        fit_budget=1,
        init_kwargs={},
        eval_kwargs={"eval_horizon": 5},
        n_fit=4,
    )

    # test hyperparameter optimization with TPE sampler
    # using hyperopt default values
    sampler_kwargs = TPESampler.hyperopt_parameters()
    stats_agent.optimize_hyperparams(sampler_kwargs=sampler_kwargs, n_trials=5)
    stats_agent.clear_output_dir()


@pytest.mark.parametrize(
    "parallelization, custom_eval_function, fit_fraction",
    [
        ("process", None, 1.0),
        ("thread", None, 1.0),
        ("process", _custom_eval_function, 1.0),
        ("process", _custom_eval_function, 0.5),
    ],
)
def test_hyperparam_optim_random(parallelization, custom_eval_function, fit_fraction):
    # Define train env
    train_env = (GridWorld, {})

    # Run AgentManager
    stats_agent = AgentManager(
        DummyAgent,
        train_env,
        init_kwargs={},
        fit_budget=1,
        eval_kwargs={"eval_horizon": 5},
        n_fit=4,
<<<<<<< HEAD
=======
        parallelization=parallelization,
>>>>>>> 85176dea
    )

    # test hyperparameter optimization with random sampler
    stats_agent.optimize_hyperparams(
        sampler_method="random",
        n_trials=5,
        optuna_parallelization=parallelization,
        custom_eval_function=custom_eval_function,
        fit_fraction=fit_fraction,
    )
    stats_agent.clear_output_dir()


def test_hyperparam_optim_grid():
    # Define train env
    train_env = (GridWorld, {})

    # Run AgentManager
    stats_agent = AgentManager(
        DummyAgent,
        train_env,
        init_kwargs={},
        fit_budget=1,
        eval_kwargs={"eval_horizon": 5},
        n_fit=4,
    )

    # test hyperparameter optimization with grid sampler
    search_space = {"hyperparameter1": [1, 2, 3], "hyperparameter2": [-5, 0, 5]}
    sampler_kwargs = {"search_space": search_space}
    stats_agent.optimize_hyperparams(
        n_trials=3 * 3, sampler_method="grid", sampler_kwargs=sampler_kwargs
    )
    stats_agent.clear_output_dir()


def test_hyperparam_optim_cmaes():
    # Define train env
    train_env = (GridWorld, {})

    # Run AgentManager
    stats_agent = AgentManager(
        DummyAgent,
        train_env,
        init_kwargs={},
        fit_budget=1,
        eval_kwargs={"eval_horizon": 5},
        n_fit=4,
    )

    # test hyperparameter optimization with CMA-ES sampler
    stats_agent.optimize_hyperparams(sampler_method="cmaes", n_trials=5)
    stats_agent.clear_output_dir()


def test_discount_optimization():
    class ValueIterationAgentToOptimize(ValueIterationAgent):
        @classmethod
        def sample_parameters(cls, trial):
            """
            Sample hyperparameters for hyperparam optimization using Optuna (https://optuna.org/)
            """
            gamma = trial.suggest_categorical("gamma", [0.1, 0.99])
            return {"gamma": gamma}

    env = (
        GridWorld,
        dict(
            nrows=3,
            ncols=10,
            reward_at={(1, 1): 0.1, (2, 9): 1.0},
            walls=((1, 4), (2, 4), (1, 5)),
            success_probability=0.9,
        ),
    )

    vi_params = {"gamma": 0.1, "epsilon": 1e-3}

    vi_stats = AgentManager(
        ValueIterationAgentToOptimize,
        env,
        fit_budget=0,
        eval_kwargs=dict(eval_horizon=20),
        init_kwargs=vi_params,
        n_fit=4,
        seed=123,
    )

    vi_stats.optimize_hyperparams(
        n_trials=5, n_fit=1, sampler_method="random", pruner_method="none"
    )

    assert vi_stats.optuna_study
    vi_stats.clear_output_dir()<|MERGE_RESOLUTION|>--- conflicted
+++ resolved
@@ -35,14 +35,11 @@
         hyperparameter1 = trial.suggest_categorical("hyperparameter1", [1, 2, 3])
         hyperparameter2 = trial.suggest_uniform("hyperparameter2", -10, 10)
         return {"hyperparameter1": hyperparameter1, "hyperparameter2": hyperparameter2}
-<<<<<<< HEAD
-=======
 
 
 def _custom_eval_function(agents):
     vals = [agent.eval() for agent in agents]
     return np.mean(vals) - 0.1 * np.std(vals)
->>>>>>> 85176dea
 
 
 def test_hyperparam_optim_tpe():
@@ -87,10 +84,7 @@
         fit_budget=1,
         eval_kwargs={"eval_horizon": 5},
         n_fit=4,
-<<<<<<< HEAD
-=======
         parallelization=parallelization,
->>>>>>> 85176dea
     )
 
     # test hyperparameter optimization with random sampler
