import logging
import matplotlib.pyplot as plt
import pandas as pd
import seaborn as sns
import os
from pathlib import Path
from datetime import datetime
import pickle

from rlberry.manager.agent_manager import AgentHandler
from rlberry import metadata_utils


logger = logging.getLogger(__name__)


def evaluate_agents(
    agent_manager_list,
    n_simulations=5,
    fignum=None,
    show=True,
    plot=True,
    sns_kwargs=None,
):
    """
    Evaluate and compare each of the agents in agent_manager_list.

    Parameters
    ----------
    agent_manager_list : list of AgentManager objects.
    n_simulations: int
        Number of calls to the eval() method of each AgentManager instance.
    fignum: string or int
        Identifier of plot figure.
    show: bool
        If true, calls plt.show().
    plot: bool
        If false, do not plot.
    sns_kwargs:
        Extra parameters for sns.boxplot

    Returns
    -------
    dataframe with the evaluation results.
    """
    sns_kwargs = sns_kwargs or {}

    #
    # evaluation
    #

    eval_outputs = []
    for agent_manager in agent_manager_list:
        logger.info(f"Evaluating {agent_manager.agent_name}...")
        outputs = agent_manager.eval_agents(n_simulations)
        if len(outputs) > 0:
            eval_outputs.append(outputs)

    if len(eval_outputs) == 0:
        logger.error(
            "[evaluate_agents]: No evaluation data. Make sure AgentManager.fit() has been called."
        )
        return

    #
    # plot
    #

    # build unique agent IDs (in case there are two agents with the same ID)
    unique_ids = []
    id_count = {}
    for agent_manager in agent_manager_list:
        name = agent_manager.agent_name
        if name not in id_count:
            id_count[name] = 1
        else:
            id_count[name] += 1

        unique_ids.append(name + "*" * (id_count[name] - 1))

    # convert output to DataFrame
    data = {}
    for agent_id, out in zip(unique_ids, eval_outputs):
        data[agent_id] = out
    output = pd.DataFrame(data)

    # plot
    if plot:
        plt.figure(fignum)
        with sns.axes_style("whitegrid"):
            ax = sns.boxplot(data=output, **sns_kwargs)
            ax.set_xlabel("agent")
            ax.set_ylabel("evaluation output")
            if show:
                plt.show()

    return output


<<<<<<< HEAD
def read_writer_data(agent_manager, tag, preprocess_func=None):
    """
    Given a list of AgentManager, read data (corresponding to info) obtained in each episode.
    The dictionary returned by agents' .fit() method must contain a key equal to `info`.

    This function can be called with agents that have been trained beforhand and
    which have been saved in `agent_manager.output_dir`. The last session for each
    individual agent will then  be loaded from the pickle files in `agent_manager.output_dir`.

    Parameters
    ----------
    agent_manager : AgentManager, or list of AgentManager or directory
        If AgentManager or list of AgentManager, load data from `agent_manager.output_dir`.
        Note: the agent's save function must save its writer at the key `_writer`.
        This is the default for rlberry agents.

    tag :  str or list of str
        Tag of data that we want to preprocess.

    preprocess_func: Callable or None or list of Callable or None
        Function to apply to 'tag' column before returning data.
        For instance, if tag=episode_rewards,setting preprocess_func=np.cumsum
        will return cumulative rewards
        If None, do not preprocess.
        If tag is a list, preprocess_func must be None or a list of Callable or
        None that matches the length of tag.


    Returns
    -------
    Pandas DataFrame with data from writers.
    """

    agent_manager_list = agent_manager
    if not isinstance(agent_manager_list, list):
        agent_manager_list = [agent_manager_list]
    if isinstance(tag, str):
        tags = [tag]
        preprocess_funcs = [preprocess_func or (lambda x: x)]
    else:
        tags = tag
        if preprocess_func is None:
            preprocess_funcs = [lambda x: x for _ in range(len(tags))]
        else:
            assert len(preprocess_func) == len(tags)
            preprocess_funcs = preprocess_func

    writer_datas = []

    for agent in agent_manager_list:
        if "output_dir" in agent.__dict__:
            # test if output_dir has been defined in agent manager
            input_dir = agent.output_dir
        else:
            input_dir = None
        if input_dir is None:
            # if input_dir has not been defined, use rlberry default
            input_dir = metadata_utils.RLBERRY_TEMP_DATA_DIR
        dir_name = Path(input_dir) / "manager_data"

        writer_datas += [{}]
        name = agent.agent_name
        logger.info("[read_writer_data]: loading data for " + name)

        # list all of the experiments for this particular agent
        agent_xp = list(dir_name.glob(name + "*"))

        # get the times at which the experiment have been made
        times = [str(p).split("_")[-2] for p in agent_xp]
        days = [str(p).split("_")[-3] for p in agent_xp]
        datetimes = [
            datetime.strptime(days[i] + "_" + times[i], "%Y-%m-%d_%H-%M-%S")
            for i in range(len(days))
        ]

        if len(datetimes) == 0:
            raise ValueError(
                'input dir not found, verify that the agent are trained and that AgentManager.outdir_id_style="timestamp"'
            )

        # get the date of last experiment
        max_date = max(datetimes)
        agent_folder = name + "_" + datetime.strftime(max_date, "%Y-%m-%d_%H-%M-%S")
        agent.agent_handlers = []

        # list all the fits of this experiment
        fname = list(dir_name.glob(agent_folder + "*"))[0]
        for ii in range(agent.n_fit):
            # For each fit, load the writer data
            handler_name = fname / Path(f"agent_handlers/idx_{ii}.pickle")
            with handler_name.open("rb") as ff:
                tmp_dict = pickle.load(ff)
                writer_datas[-1][str(ii)] = tmp_dict.get("_writer").data

    # preprocess agent stats
    data_list = []
    for id_agent, manager in enumerate(agent_manager_list):
        # Important: since manager can be a RemoteAgentManager,
        # it is important to avoid repeated accesses to its methods and properties.
        # That is why writer_data is taken from the manager instance only in the line below.
        if input_dir is not None:
            writer_data = writer_datas[id_agent]
        else:
            writer_data = manager.get_writer_data()
        agent_name = manager.agent_name
        if writer_data is not None:
            for idx in writer_data:
                for id_tag, tag in enumerate(tags):
                    df = writer_data[idx]
                    processed_df = pd.DataFrame(df[df["tag"] == tag])
                    processed_df["value"] = preprocess_funcs[id_tag](
                        processed_df["value"].values
                    )
                    # update name according to AgentManager name and n_simulation
                    processed_df["name"] = agent_name
                    processed_df["n_simu"] = idx
                    # add column
                    data_list.append(processed_df)

    all_writer_data = pd.concat(data_list, ignore_index=True)
    return all_writer_data


=======
>>>>>>> dde4e2cb
def plot_writer_data(
    agent_manager,
    tag,
    xtag=None,
<<<<<<< HEAD
    ax=None,
    show=True,
    preprocess_func=None,
    title=None,
    savefig_fname=None,
=======
    fignum=None,
    show=True,
    preprocess_func=None,
    title=None,
>>>>>>> dde4e2cb
    sns_kwargs=None,
):
    """
    Given a list of AgentManager, plot data (corresponding to info) obtained in each episode.
    The dictionary returned by agents' .fit() method must contain a key equal to `info`.

    This function can be called with agents that have been trained beforhand and
    which have been saved in `agent_manager.output_dir`. The last session for each
    individual agent will then  be loaded from the pickle files in
    `agent_manager.output_dir` and plotted.

    Parameters
    ----------
    agent_manager : AgentManager, or list of AgentManager
        If AgentManager or list of AgentManager, load data from `agent_manager.output_dir`.
        Note: the agent's save function must save its writer at the key "_writer".
        This is the default for rlberry agents.
    tag : str
        Tag of data to plot on y-axis.
    xtag : str
        Tag of data to plot on x-axis. If None, use 'global_step'.
    ax: matplotlib axis
        Matplotlib axis on which we plot. If None, create one
    show: bool
        If true, calls plt.show().
    preprocess_func: Callable
        Function to apply to 'tag' column before plot. For instance, if tag=episode_rewards,
        setting preprocess_func=np.cumsum will plot cumulative rewards
    title: str (Optional)
        Optional title to plot. If None, set to tag.
    savefig_fname: str (Optional)
        Name of the figure in which the plot is saved with figure.savefig. If None,
        the figure is not saved.
    sns_kwargs: dict
        Optional extra params for seaborn lineplot.

    Returns
    -------
    Pandas DataFrame with processed data used by seaborn's lineplot.
    """
    sns_kwargs = sns_kwargs or {"ci": "sd"}

    title = title or tag
    if preprocess_func is not None:
        ylabel = "value"
    else:
        ylabel = tag
<<<<<<< HEAD
    processed_df = read_writer_data(agent_manager, tag, preprocess_func)
    # add column with xtag, if given
    if xtag is not None:
        df_xtag = pd.DataFrame(processed_df[processed_df["tag"] == xtag])
        processed_df[xtag] = df_xtag["value"].values
    if len(processed_df) == 0:
        logger.error("[plot_writer_data]: No data to be plotted.")
        return
    data = processed_df[processed_df["tag"] == tag]
=======
    preprocess_func = preprocess_func or (lambda x: x)
    agent_manager_list = agent_manager
    if not isinstance(agent_manager_list, list):
        agent_manager_list = [agent_manager_list]

    # preprocess agent stats
    data_list = []
    for manager in agent_manager_list:
        # Important: since manager can be a RemoteAgentManager,
        # it is important to avoid repeated accesses to its methods and properties.
        # That is why writer_data is taken from the manager instance only in the line below.
        writer_data = manager.get_writer_data()
        agent_name = manager.agent_name
        if writer_data is not None:
            for idx in writer_data:
                df = writer_data[idx]
                processed_df = pd.DataFrame(df[df["tag"] == tag])
                processed_df["value"] = preprocess_func(processed_df["value"].values)
                # update name according to AgentManager name
                processed_df["name"] = agent_name
                # add column with xtag, if given
                if xtag is not None:
                    df_xtag = pd.DataFrame(df[df["tag"] == xtag])
                    processed_df[xtag] = df_xtag["value"].values
                data_list.append(processed_df)
    if len(data_list) == 0:
        logger.error("[plot_writer_data]: No data to be plotted.")
        return

    all_writer_data = pd.concat(data_list, ignore_index=True)

    data = all_writer_data[all_writer_data["tag"] == tag]
>>>>>>> dde4e2cb
    if xtag is None:
        xtag = "global_step"

    if data[xtag].notnull().sum() > 0:
        xx = xtag
        if data["global_step"].isna().sum() > 0:
            logger.warning(
                f"Plotting {tag} vs {xtag}, but {xtag} might be missing for some agents."
            )
    else:
        xx = data.index

<<<<<<< HEAD
    if ax is None:
        figure, ax = plt.subplots(1, 1)
=======
    plt.figure(fignum)
>>>>>>> dde4e2cb
    lineplot_kwargs = dict(x=xx, y="value", hue="name", style="name", data=data)
    lineplot_kwargs.update(sns_kwargs)
    sns.lineplot(**lineplot_kwargs)
    ax.set_title(title)
    ax.set_ylabel(ylabel)

    if show:
        plt.show()

    if savefig_fname is not None:
        plt.gcf().savefig(savefig_fname)

    return data<|MERGE_RESOLUTION|>--- conflicted
+++ resolved
@@ -2,12 +2,10 @@
 import matplotlib.pyplot as plt
 import pandas as pd
 import seaborn as sns
-import os
 from pathlib import Path
 from datetime import datetime
 import pickle
 
-from rlberry.manager.agent_manager import AgentHandler
 from rlberry import metadata_utils
 
 
@@ -97,7 +95,6 @@
     return output
 
 
-<<<<<<< HEAD
 def read_writer_data(agent_manager, tag, preprocess_func=None):
     """
     Given a list of AgentManager, read data (corresponding to info) obtained in each episode.
@@ -197,7 +194,8 @@
     for id_agent, manager in enumerate(agent_manager_list):
         # Important: since manager can be a RemoteAgentManager,
         # it is important to avoid repeated accesses to its methods and properties.
-        # That is why writer_data is taken from the manager instance only in the line below.
+        # That is why writer_data is taken from the manager instance only in
+        # the line below.
         if input_dir is not None:
             writer_data = writer_datas[id_agent]
         else:
@@ -211,7 +209,8 @@
                     processed_df["value"] = preprocess_funcs[id_tag](
                         processed_df["value"].values
                     )
-                    # update name according to AgentManager name and n_simulation
+                    # update name according to AgentManager name and
+                    # n_simulation
                     processed_df["name"] = agent_name
                     processed_df["n_simu"] = idx
                     # add column
@@ -221,24 +220,15 @@
     return all_writer_data
 
 
-=======
->>>>>>> dde4e2cb
 def plot_writer_data(
     agent_manager,
     tag,
     xtag=None,
-<<<<<<< HEAD
     ax=None,
     show=True,
     preprocess_func=None,
     title=None,
     savefig_fname=None,
-=======
-    fignum=None,
-    show=True,
-    preprocess_func=None,
-    title=None,
->>>>>>> dde4e2cb
     sns_kwargs=None,
 ):
     """
@@ -286,7 +276,6 @@
         ylabel = "value"
     else:
         ylabel = tag
-<<<<<<< HEAD
     processed_df = read_writer_data(agent_manager, tag, preprocess_func)
     # add column with xtag, if given
     if xtag is not None:
@@ -296,40 +285,7 @@
         logger.error("[plot_writer_data]: No data to be plotted.")
         return
     data = processed_df[processed_df["tag"] == tag]
-=======
-    preprocess_func = preprocess_func or (lambda x: x)
-    agent_manager_list = agent_manager
-    if not isinstance(agent_manager_list, list):
-        agent_manager_list = [agent_manager_list]
-
-    # preprocess agent stats
-    data_list = []
-    for manager in agent_manager_list:
-        # Important: since manager can be a RemoteAgentManager,
-        # it is important to avoid repeated accesses to its methods and properties.
-        # That is why writer_data is taken from the manager instance only in the line below.
-        writer_data = manager.get_writer_data()
-        agent_name = manager.agent_name
-        if writer_data is not None:
-            for idx in writer_data:
-                df = writer_data[idx]
-                processed_df = pd.DataFrame(df[df["tag"] == tag])
-                processed_df["value"] = preprocess_func(processed_df["value"].values)
-                # update name according to AgentManager name
-                processed_df["name"] = agent_name
-                # add column with xtag, if given
-                if xtag is not None:
-                    df_xtag = pd.DataFrame(df[df["tag"] == xtag])
-                    processed_df[xtag] = df_xtag["value"].values
-                data_list.append(processed_df)
-    if len(data_list) == 0:
-        logger.error("[plot_writer_data]: No data to be plotted.")
-        return
-
-    all_writer_data = pd.concat(data_list, ignore_index=True)
-
-    data = all_writer_data[all_writer_data["tag"] == tag]
->>>>>>> dde4e2cb
+
     if xtag is None:
         xtag = "global_step"
 
@@ -342,12 +298,9 @@
     else:
         xx = data.index
 
-<<<<<<< HEAD
     if ax is None:
         figure, ax = plt.subplots(1, 1)
-=======
-    plt.figure(fignum)
->>>>>>> dde4e2cb
+
     lineplot_kwargs = dict(x=xx, y="value", hue="name", style="name", data=data)
     lineplot_kwargs.update(sns_kwargs)
     sns.lineplot(**lineplot_kwargs)
