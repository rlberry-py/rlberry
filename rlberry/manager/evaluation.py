import logging
import matplotlib.pyplot as plt
import pandas as pd
import seaborn as sns
from pathlib import Path
from datetime import datetime
import pickle
<<<<<<< HEAD
=======
from copy import deepcopy

from rlberry import metadata_utils

>>>>>>> 668ce53c

logger = logging.getLogger(__name__)


def evaluate_agents(
    agent_manager_list,
    n_simulations=5,
    fignum=None,
    show=True,
    plot=True,
    sns_kwargs=None,
):
    """
    Evaluate and compare each of the agents in agent_manager_list.

    Parameters
    ----------
    agent_manager_list : list of AgentManager objects.
    n_simulations: int
        Number of calls to the eval() method of each AgentManager instance.
    fignum: string or int
        Identifier of plot figure.
    show: bool
        If true, calls plt.show().
    plot: bool
        If false, do not plot.
    sns_kwargs:
        Extra parameters for sns.boxplot

    Returns
    -------
    dataframe with the evaluation results.
    """
    sns_kwargs = sns_kwargs or {}

    #
    # evaluation
    #

    eval_outputs = []
    for agent_manager in agent_manager_list:
        logger.info(f"Evaluating {agent_manager.agent_name}...")
        outputs = agent_manager.eval_agents(n_simulations)
        if len(outputs) > 0:
            eval_outputs.append(outputs)

    if len(eval_outputs) == 0:
        logger.error(
            "[evaluate_agents]: No evaluation data. Make sure AgentManager.fit() has been called."
        )
        return

    #
    # plot
    #

    # build unique agent IDs (in case there are two agents with the same ID)
    unique_ids = []
    id_count = {}
    for agent_manager in agent_manager_list:
        name = agent_manager.agent_name
        if name not in id_count:
            id_count[name] = 1
        else:
            id_count[name] += 1

        unique_ids.append(name + "*" * (id_count[name] - 1))

    # convert output to DataFrame
    data = {}
    for agent_id, out in zip(unique_ids, eval_outputs):
        data[agent_id] = out
    output = pd.DataFrame(data)

    # plot
    if plot:
        plt.figure(fignum)
        with sns.axes_style("whitegrid"):
            ax = sns.boxplot(data=output, **sns_kwargs)
            ax.set_xlabel("agent")
            ax.set_ylabel("evaluation output")
            if show:
                plt.show()

    return output


<<<<<<< HEAD
def read_writer_data(agent_manager, tag, preprocess_func=None, input_dir=None):
=======
def read_writer_data(agent_manager, tag, preprocess_func=None):
>>>>>>> 668ce53c
    """
    Given a list of AgentManager, read data (corresponding to info) obtained in each episode.
    The dictionary returned by agents' .fit() method must contain a key equal to `info`.

<<<<<<< HEAD
    Parameters
    ----------
    agent_manager : AgentManager, or list of AgentManager
=======
    This function can be called with agents that have been trained beforhand and
    which have been saved in `agent_manager.output_dir`. The last session for each
    individual agent will then  be loaded from the pickle files in `agent_manager.output_dir`.

    Parameters
    ----------
    agent_manager : AgentManager, or list of AgentManager or directory
        If AgentManager or list of AgentManager, load data from `agent_manager.output_dir`.
        Note: the agent's save function must save its writer at the key `_writer`.
        This is the default for rlberry agents.
>>>>>>> 668ce53c

    tag :  str or list of str
        Tag of data that we want to preprocess.

    preprocess_func: Callable or None or list of Callable or None
        Function to apply to 'tag' column before returning data.
        For instance, if tag=episode_rewards,setting preprocess_func=np.cumsum
        will return cumulative rewards
        If None, do not preprocess.
        If tag is a list, preprocess_func must be None or a list of Callable or
        None that matches the length of tag.

<<<<<<< HEAD
    input_dir: str or None, default = None
        If not None, read from the data recorded in the last experiments data
        from input_dir (typically input_dir="rlberry_data/temp").
        Works only if outdir_id_style = 'timestamp' in agent_manager (the default).
=======
>>>>>>> 668ce53c

    Returns
    -------
    Pandas DataFrame with data from writers.
    """

<<<<<<< HEAD
    agent_manager_list = agent_manager
=======
    agent_manager_list = deepcopy(agent_manager)
>>>>>>> 668ce53c
    if not isinstance(agent_manager_list, list):
        agent_manager_list = [agent_manager_list]
    if isinstance(tag, str):
        tags = [tag]
        preprocess_funcs = [preprocess_func or (lambda x: x)]
    else:
        tags = tag
        if preprocess_func is None:
            preprocess_funcs = [lambda x: x for _ in range(len(tags))]
        else:
            assert len(preprocess_func) == len(tags)
            preprocess_funcs = preprocess_func

<<<<<<< HEAD
    if input_dir is not None:
        writer_datas = []
        dir_name = Path(input_dir) / "manager_data"
        # Identify agent folders
        for agent in agent_manager_list:
            writer_datas += [{}]
            name = agent.agent_name
            logger.info("[read_writer_data]: loading data for " + name)
            agent_xp = list(dir_name.glob(name + "_*"))
            times = [str(p).split("_")[-2] for p in agent_xp]
            days = [str(p).split("_")[-3] for p in agent_xp]
            datetimes = [
                datetime.strptime(days[i] + "_" + times[i], "%Y-%m-%d_%H-%M-%S")
                for i in range(len(days))
            ]
            max_date = max(datetimes)
            agent_folder = name + "_" + datetime.strftime(max_date, "%Y-%m-%d_%H-%M-%S")
            agent.agent_handlers = []
            fname = list(dir_name.glob(agent_folder + "*"))
            if len(fname) == 0:
                raise ValueError("No save file for agent " + name)
            else:
                fname = fname[0]
            for ii in range(agent.n_fit):
                handler_name = fname / Path(f"agent_handlers/idx_{ii}.pickle")
                with handler_name.open("rb") as ff:
                    tmp_dict = pickle.load(ff)
                    writer_datas[-1][str(ii)] = tmp_dict.get("_writer").data
=======
    writer_datas = []

    for agent in agent_manager_list:
        if "output_dir" in agent.__dict__:
            # test if output_dir has been defined in agent manager
            input_dir = agent.output_dir
        else:
            input_dir = None
        if input_dir is None:
            # if input_dir has not been defined, use rlberry default
            input_dir = metadata_utils.RLBERRY_TEMP_DATA_DIR
        dir_name = Path(input_dir) / "manager_data"

        writer_datas += [{}]
        name = agent.agent_name
        logger.info("[read_writer_data]: loading data for " + name)

        # list all of the experiments for this particular agent
        agent_xp = list(dir_name.glob(name + "*"))

        # get the times at which the experiment have been made
        times = [str(p).split("_")[-2] for p in agent_xp]
        days = [str(p).split("_")[-3] for p in agent_xp]
        datetimes = [
            datetime.strptime(days[i] + "_" + times[i], "%Y-%m-%d_%H-%M-%S")
            for i in range(len(days))
        ]

        if len(datetimes) == 0:
            raise ValueError(
                'input dir not found, verify that the agent are trained and that AgentManager.outdir_id_style="timestamp"'
            )

        # get the date of last experiment
        max_date = max(datetimes)
        agent_folder = name + "_" + datetime.strftime(max_date, "%Y-%m-%d_%H-%M-%S")
        agent.agent_handlers = []

        # list all the fits of this experiment
        fname = list(dir_name.glob(agent_folder + "*"))[0]
        for ii in range(agent.n_fit):
            # For each fit, load the writer data
            handler_name = fname / Path(f"agent_handlers/idx_{ii}.pickle")
            with handler_name.open("rb") as ff:
                tmp_dict = pickle.load(ff)
                writer_datas[-1][str(ii)] = tmp_dict.get("_writer").data
>>>>>>> 668ce53c

    # preprocess agent stats
    data_list = []
    for id_agent, manager in enumerate(agent_manager_list):
        # Important: since manager can be a RemoteAgentManager,
        # it is important to avoid repeated accesses to its methods and properties.
<<<<<<< HEAD
        # That is why writer_data is taken from the manager instance only in the line below.
=======
        # That is why writer_data is taken from the manager instance only in
        # the line below.
>>>>>>> 668ce53c
        if input_dir is not None:
            writer_data = writer_datas[id_agent]
        else:
            writer_data = manager.get_writer_data()
        agent_name = manager.agent_name
        if writer_data is not None:
            for idx in writer_data:
                for id_tag, tag in enumerate(tags):
                    df = writer_data[idx]
                    processed_df = pd.DataFrame(df[df["tag"] == tag])
                    processed_df["value"] = preprocess_funcs[id_tag](
                        processed_df["value"].values
                    )
<<<<<<< HEAD
                    # update name according to AgentManager name and n_simulation
=======
                    # update name according to AgentManager name and
                    # n_simulation
>>>>>>> 668ce53c
                    processed_df["name"] = agent_name
                    processed_df["n_simu"] = idx
                    # add column
                    data_list.append(processed_df)

    all_writer_data = pd.concat(data_list, ignore_index=True)
    return all_writer_data


def plot_writer_data(
    agent_manager,
    tag,
    xtag=None,
    ax=None,
    show=True,
    input_dir=None,
    preprocess_func=None,
    title=None,
    savefig_fname=None,
    sns_kwargs=None,
):
    """
    Given a list of AgentManager, plot data (corresponding to info) obtained in each episode.
    The dictionary returned by agents' .fit() method must contain a key equal to `info`.
    If n_fit > 1, the mean plus/minus the std are plotted.

    This function can be called with agents that have been trained beforhand and
    which have been saved in `agent_manager.output_dir`. The last session for each
    individual agent will then  be loaded from the pickle files in
    `agent_manager.output_dir` and plotted.

    Parameters
    ----------
    agent_manager : AgentManager, or list of AgentManager
        If AgentManager or list of AgentManager, load data from `agent_manager.output_dir`.
        Note: the agent's save function must save its writer at the key "_writer".
        This is the default for rlberry agents.
    tag : str
        Tag of data to plot on y-axis.
    xtag : str
        Tag of data to plot on x-axis. If None, use 'global_step'.
    ax: matplotlib axis
<<<<<<< HEAD
        Matplotlib axis on which we plot. If None, create one
=======
        Matplotlib axis on which we plot. If None, create one. Can be used to
        customize the plot.
>>>>>>> 668ce53c
    show: bool
        If true, calls plt.show().
    input_dir: str or None, default = None
        If not None, plot from the data recorded in the last experiments data
        from input_dir (typically input_dir="rlberry_data/temp").
        Works only if outdir_id_style = 'timestamp' in agent_manager (the default).
    preprocess_func: Callable
        Function to apply to 'tag' column before plot. For instance, if tag=episode_rewards,
        setting preprocess_func=np.cumsum will plot cumulative rewards
    title: str (Optional)
        Optional title to plot. If None, set to tag.
    savefig_fname: str (Optional)
        Name of the figure in which the plot is saved with figure.savefig. If None,
        the figure is not saved.
    sns_kwargs: dict
        Optional extra params for seaborn lineplot.

    Returns
    -------
    Pandas DataFrame with processed data used by seaborn's lineplot.
    """
    sns_kwargs = sns_kwargs or {}

    title = title or tag
    if preprocess_func is not None:
        ylabel = "value"
    else:
        ylabel = tag
<<<<<<< HEAD
    processed_df = read_writer_data(agent_manager, tag, preprocess_func, input_dir)
=======
    processed_df = read_writer_data(agent_manager, tag, preprocess_func)
>>>>>>> 668ce53c
    # add column with xtag, if given
    if xtag is not None:
        df_xtag = pd.DataFrame(processed_df[processed_df["tag"] == xtag])
        processed_df[xtag] = df_xtag["value"].values
    if len(processed_df) == 0:
        logger.error("[plot_writer_data]: No data to be plotted.")
        return
    data = processed_df[processed_df["tag"] == tag]
<<<<<<< HEAD
=======

>>>>>>> 668ce53c
    if xtag is None:
        xtag = "global_step"

    if data[xtag].notnull().sum() > 0:
        xx = xtag
        if data["global_step"].isna().sum() > 0:
            logger.warning(
                f"Plotting {tag} vs {xtag}, but {xtag} might be missing for some agents."
            )
    else:
        xx = data.index

    if ax is None:
        figure, ax = plt.subplots(1, 1)
<<<<<<< HEAD
    lineplot_kwargs = dict(x=xx, y="value", hue="name", style="name", data=data)
=======

    lineplot_kwargs = dict(
        x=xx, y="value", hue="name", style="name", data=data, ax=ax, ci="sd"
    )
>>>>>>> 668ce53c
    lineplot_kwargs.update(sns_kwargs)
    sns.lineplot(**lineplot_kwargs)
    ax.set_title(title)
    ax.set_ylabel(ylabel)

    if show:
        plt.show()

    if savefig_fname is not None:
        plt.gcf().savefig(savefig_fname)

    return data<|MERGE_RESOLUTION|>--- conflicted
+++ resolved
@@ -5,13 +5,10 @@
 from pathlib import Path
 from datetime import datetime
 import pickle
-<<<<<<< HEAD
-=======
 from copy import deepcopy
 
 from rlberry import metadata_utils
 
->>>>>>> 668ce53c
 
 logger = logging.getLogger(__name__)
 
@@ -99,244 +96,37 @@
     return output
 
 
-<<<<<<< HEAD
-def read_writer_data(agent_manager, tag, preprocess_func=None, input_dir=None):
-=======
-def read_writer_data(agent_manager, tag, preprocess_func=None):
->>>>>>> 668ce53c
-    """
-    Given a list of AgentManager, read data (corresponding to info) obtained in each episode.
-    The dictionary returned by agents' .fit() method must contain a key equal to `info`.
-
-<<<<<<< HEAD
-    Parameters
-    ----------
-    agent_manager : AgentManager, or list of AgentManager
-=======
-    This function can be called with agents that have been trained beforhand and
-    which have been saved in `agent_manager.output_dir`. The last session for each
-    individual agent will then  be loaded from the pickle files in `agent_manager.output_dir`.
-
-    Parameters
-    ----------
-    agent_manager : AgentManager, or list of AgentManager or directory
-        If AgentManager or list of AgentManager, load data from `agent_manager.output_dir`.
-        Note: the agent's save function must save its writer at the key `_writer`.
-        This is the default for rlberry agents.
->>>>>>> 668ce53c
-
-    tag :  str or list of str
-        Tag of data that we want to preprocess.
-
-    preprocess_func: Callable or None or list of Callable or None
-        Function to apply to 'tag' column before returning data.
-        For instance, if tag=episode_rewards,setting preprocess_func=np.cumsum
-        will return cumulative rewards
-        If None, do not preprocess.
-        If tag is a list, preprocess_func must be None or a list of Callable or
-        None that matches the length of tag.
-
-<<<<<<< HEAD
-    input_dir: str or None, default = None
-        If not None, read from the data recorded in the last experiments data
-        from input_dir (typically input_dir="rlberry_data/temp").
-        Works only if outdir_id_style = 'timestamp' in agent_manager (the default).
-=======
->>>>>>> 668ce53c
-
-    Returns
-    -------
-    Pandas DataFrame with data from writers.
-    """
-
-<<<<<<< HEAD
-    agent_manager_list = agent_manager
-=======
-    agent_manager_list = deepcopy(agent_manager)
->>>>>>> 668ce53c
-    if not isinstance(agent_manager_list, list):
-        agent_manager_list = [agent_manager_list]
-    if isinstance(tag, str):
-        tags = [tag]
-        preprocess_funcs = [preprocess_func or (lambda x: x)]
-    else:
-        tags = tag
-        if preprocess_func is None:
-            preprocess_funcs = [lambda x: x for _ in range(len(tags))]
-        else:
-            assert len(preprocess_func) == len(tags)
-            preprocess_funcs = preprocess_func
-
-<<<<<<< HEAD
-    if input_dir is not None:
-        writer_datas = []
-        dir_name = Path(input_dir) / "manager_data"
-        # Identify agent folders
-        for agent in agent_manager_list:
-            writer_datas += [{}]
-            name = agent.agent_name
-            logger.info("[read_writer_data]: loading data for " + name)
-            agent_xp = list(dir_name.glob(name + "_*"))
-            times = [str(p).split("_")[-2] for p in agent_xp]
-            days = [str(p).split("_")[-3] for p in agent_xp]
-            datetimes = [
-                datetime.strptime(days[i] + "_" + times[i], "%Y-%m-%d_%H-%M-%S")
-                for i in range(len(days))
-            ]
-            max_date = max(datetimes)
-            agent_folder = name + "_" + datetime.strftime(max_date, "%Y-%m-%d_%H-%M-%S")
-            agent.agent_handlers = []
-            fname = list(dir_name.glob(agent_folder + "*"))
-            if len(fname) == 0:
-                raise ValueError("No save file for agent " + name)
-            else:
-                fname = fname[0]
-            for ii in range(agent.n_fit):
-                handler_name = fname / Path(f"agent_handlers/idx_{ii}.pickle")
-                with handler_name.open("rb") as ff:
-                    tmp_dict = pickle.load(ff)
-                    writer_datas[-1][str(ii)] = tmp_dict.get("_writer").data
-=======
-    writer_datas = []
-
-    for agent in agent_manager_list:
-        if "output_dir" in agent.__dict__:
-            # test if output_dir has been defined in agent manager
-            input_dir = agent.output_dir
-        else:
-            input_dir = None
-        if input_dir is None:
-            # if input_dir has not been defined, use rlberry default
-            input_dir = metadata_utils.RLBERRY_TEMP_DATA_DIR
-        dir_name = Path(input_dir) / "manager_data"
-
-        writer_datas += [{}]
-        name = agent.agent_name
-        logger.info("[read_writer_data]: loading data for " + name)
-
-        # list all of the experiments for this particular agent
-        agent_xp = list(dir_name.glob(name + "*"))
-
-        # get the times at which the experiment have been made
-        times = [str(p).split("_")[-2] for p in agent_xp]
-        days = [str(p).split("_")[-3] for p in agent_xp]
-        datetimes = [
-            datetime.strptime(days[i] + "_" + times[i], "%Y-%m-%d_%H-%M-%S")
-            for i in range(len(days))
-        ]
-
-        if len(datetimes) == 0:
-            raise ValueError(
-                'input dir not found, verify that the agent are trained and that AgentManager.outdir_id_style="timestamp"'
-            )
-
-        # get the date of last experiment
-        max_date = max(datetimes)
-        agent_folder = name + "_" + datetime.strftime(max_date, "%Y-%m-%d_%H-%M-%S")
-        agent.agent_handlers = []
-
-        # list all the fits of this experiment
-        fname = list(dir_name.glob(agent_folder + "*"))[0]
-        for ii in range(agent.n_fit):
-            # For each fit, load the writer data
-            handler_name = fname / Path(f"agent_handlers/idx_{ii}.pickle")
-            with handler_name.open("rb") as ff:
-                tmp_dict = pickle.load(ff)
-                writer_datas[-1][str(ii)] = tmp_dict.get("_writer").data
->>>>>>> 668ce53c
-
-    # preprocess agent stats
-    data_list = []
-    for id_agent, manager in enumerate(agent_manager_list):
-        # Important: since manager can be a RemoteAgentManager,
-        # it is important to avoid repeated accesses to its methods and properties.
-<<<<<<< HEAD
-        # That is why writer_data is taken from the manager instance only in the line below.
-=======
-        # That is why writer_data is taken from the manager instance only in
-        # the line below.
->>>>>>> 668ce53c
-        if input_dir is not None:
-            writer_data = writer_datas[id_agent]
-        else:
-            writer_data = manager.get_writer_data()
-        agent_name = manager.agent_name
-        if writer_data is not None:
-            for idx in writer_data:
-                for id_tag, tag in enumerate(tags):
-                    df = writer_data[idx]
-                    processed_df = pd.DataFrame(df[df["tag"] == tag])
-                    processed_df["value"] = preprocess_funcs[id_tag](
-                        processed_df["value"].values
-                    )
-<<<<<<< HEAD
-                    # update name according to AgentManager name and n_simulation
-=======
-                    # update name according to AgentManager name and
-                    # n_simulation
->>>>>>> 668ce53c
-                    processed_df["name"] = agent_name
-                    processed_df["n_simu"] = idx
-                    # add column
-                    data_list.append(processed_df)
-
-    all_writer_data = pd.concat(data_list, ignore_index=True)
-    return all_writer_data
-
-
 def plot_writer_data(
     agent_manager,
     tag,
     xtag=None,
-    ax=None,
+    fignum=None,
     show=True,
-    input_dir=None,
     preprocess_func=None,
     title=None,
-    savefig_fname=None,
     sns_kwargs=None,
 ):
     """
     Given a list of AgentManager, plot data (corresponding to info) obtained in each episode.
     The dictionary returned by agents' .fit() method must contain a key equal to `info`.
-    If n_fit > 1, the mean plus/minus the std are plotted.
-
-    This function can be called with agents that have been trained beforhand and
-    which have been saved in `agent_manager.output_dir`. The last session for each
-    individual agent will then  be loaded from the pickle files in
-    `agent_manager.output_dir` and plotted.
 
     Parameters
     ----------
     agent_manager : AgentManager, or list of AgentManager
-        If AgentManager or list of AgentManager, load data from `agent_manager.output_dir`.
-        Note: the agent's save function must save its writer at the key "_writer".
-        This is the default for rlberry agents.
     tag : str
         Tag of data to plot on y-axis.
     xtag : str
         Tag of data to plot on x-axis. If None, use 'global_step'.
     ax: matplotlib axis
-<<<<<<< HEAD
-        Matplotlib axis on which we plot. If None, create one
-=======
         Matplotlib axis on which we plot. If None, create one. Can be used to
         customize the plot.
->>>>>>> 668ce53c
     show: bool
         If true, calls plt.show().
-    input_dir: str or None, default = None
-        If not None, plot from the data recorded in the last experiments data
-        from input_dir (typically input_dir="rlberry_data/temp").
-        Works only if outdir_id_style = 'timestamp' in agent_manager (the default).
     preprocess_func: Callable
         Function to apply to 'tag' column before plot. For instance, if tag=episode_rewards,
         setting preprocess_func=np.cumsum will plot cumulative rewards
     title: str (Optional)
         Optional title to plot. If None, set to tag.
-    savefig_fname: str (Optional)
-        Name of the figure in which the plot is saved with figure.savefig. If None,
-        the figure is not saved.
     sns_kwargs: dict
         Optional extra params for seaborn lineplot.
 
@@ -344,18 +134,14 @@
     -------
     Pandas DataFrame with processed data used by seaborn's lineplot.
     """
-    sns_kwargs = sns_kwargs or {}
+    sns_kwargs = sns_kwargs or {"ci": "sd"}
 
     title = title or tag
     if preprocess_func is not None:
         ylabel = "value"
     else:
         ylabel = tag
-<<<<<<< HEAD
-    processed_df = read_writer_data(agent_manager, tag, preprocess_func, input_dir)
-=======
     processed_df = read_writer_data(agent_manager, tag, preprocess_func)
->>>>>>> 668ce53c
     # add column with xtag, if given
     if xtag is not None:
         df_xtag = pd.DataFrame(processed_df[processed_df["tag"] == xtag])
@@ -363,11 +149,7 @@
     if len(processed_df) == 0:
         logger.error("[plot_writer_data]: No data to be plotted.")
         return
-    data = processed_df[processed_df["tag"] == tag]
-<<<<<<< HEAD
-=======
 
->>>>>>> 668ce53c
     if xtag is None:
         xtag = "global_step"
 
@@ -382,23 +164,16 @@
 
     if ax is None:
         figure, ax = plt.subplots(1, 1)
-<<<<<<< HEAD
-    lineplot_kwargs = dict(x=xx, y="value", hue="name", style="name", data=data)
-=======
 
     lineplot_kwargs = dict(
         x=xx, y="value", hue="name", style="name", data=data, ax=ax, ci="sd"
     )
->>>>>>> 668ce53c
     lineplot_kwargs.update(sns_kwargs)
     sns.lineplot(**lineplot_kwargs)
-    ax.set_title(title)
-    ax.set_ylabel(ylabel)
+    plt.title(title)
+    plt.ylabel(ylabel)
 
     if show:
         plt.show()
 
-    if savefig_fname is not None:
-        plt.gcf().savefig(savefig_fname)
-
     return data