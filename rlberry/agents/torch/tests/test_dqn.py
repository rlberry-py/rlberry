import pytest
from rlberry.envs import gym_make
from rlberry.agents.torch.dqn import DQNAgent
from rlberry.agents.torch.utils.training import model_factory


@pytest.mark.parametrize(
    "use_double_dqn, use_prioritized_replay", [(False, False), (True, True)]
)
def test_dqn_agent(use_double_dqn, use_prioritized_replay):
    env = gym_make("CartPole-v0")
    agent = DQNAgent(
        env,
        learning_starts=5,
        eval_interval=75,
        train_interval=2,
        gradient_steps=-1,
        use_double_dqn=use_double_dqn,
        use_prioritized_replay=use_prioritized_replay,
    )
    agent.fit(budget=500)

    model_configs = {
        "type": "MultiLayerPerceptron",
        "layer_sizes": (5, 5),
        "reshape": False,
    }

    def mlp(env, **kwargs):
        """
        Returns a default Q value network.
        """
        kwargs["in_size"] = env.observation_space.shape[0]
        kwargs["out_size"] = env.action_space.n
        return model_factory(**kwargs)

    new_agent = DQNAgent(
        env, q_net_constructor=mlp, q_net_kwargs=model_configs, learning_starts=100
    )
    new_agent.fit(budget=2000)


import os
from rlberry.manager.agent_manager import AgentManager
import shutil
import pathlib


def test_dqn_classic_env():
    env = gym_make("CartPole-v0")
    agent = DQNAgent(
        env,
        learning_starts=5,
        eval_interval=75,
        train_interval=2,
        gradient_steps=-1,
        use_double_dqn=True,
        use_prioritized_replay=True,
    )
    agent.fit(budget=200)

    saving_path = "rlberry/agents/torch/tests/agent_test_dqn_classic_env.pickle"

    # VRemove previous save
    if os.path.exists(saving_path):
        os.remove(saving_path)
    assert not os.path.exists(saving_path)

    # test the save function
    agent.save(saving_path)
    assert os.path.exists(saving_path)

    # test the loading function
    test_load_env = gym_make("CartPole-v0")
    loaded_agent = DQNAgent.load(saving_path, **dict(env=test_load_env))
    assert loaded_agent

    # test the agent
<<<<<<< HEAD
    observation,info = test_load_env.reset()
=======
    state, info = test_load_env.reset()
>>>>>>> 7f57b7c4
    for tt in range(50):
        action = loaded_agent.policy(observation)
        next_observation, reward, terminated, truncated, info = test_load_env.step(action)
        done = terminated or truncated
        if done:
<<<<<<< HEAD
            next_observation,info = test_load_env.reset()
        observation = next_observation
=======
            next_state, info = test_load_env.reset()
        state = next_state
>>>>>>> 7f57b7c4

    os.remove(saving_path)


def test_dqn_agent_manager_classic_env():
    saving_path = "rlberry/agents/torch/tests/agentmanager_test_dqn_classic_env"

    # Remove previous save
    if os.path.exists(saving_path):
        shutil.rmtree(saving_path)
    assert not os.path.exists(saving_path)

    test_agent_manager = AgentManager(
        DQNAgent,  # The Agent class.
        (
            gym_make,
            dict(
                id="CartPole-v0",
            ),
        ),  # The Environment to solve.
        init_kwargs=dict(  # Where to put the agent's hyperparameters
            learning_starts=5,
            eval_interval=75,
            train_interval=2,
            gradient_steps=-1,
            use_double_dqn=True,
            use_prioritized_replay=True,
            chunk_size=1,
        ),
        fit_budget=200,  # The number of interactions between the agent and the environment during training.
        eval_kwargs=dict(
            eval_horizon=50
        ),  # The number of interactions between the agent and the environment during evaluations.
        n_fit=1,  # The number of agents to train. Usually, it is good to do more than 1 because the training is stochastic.
        agent_name="test_dqn_classic_env",  # The agent's name.
        output_dir=saving_path,
    )

    test_agent_manager.fit(budget=200)

    # test the save function
    test_agent_manager.save()
    assert os.path.exists(saving_path)

    # test the loading function
    test_load_env = gym_make("CartPole-v0")
    path_to_load = next(pathlib.Path(saving_path).glob("**/*.pickle"))
    loaded_agent_manager = AgentManager.load(path_to_load)
    assert loaded_agent_manager

    # test the agent
    state, info = test_load_env.reset()
    for tt in range(50):
        action = loaded_agent_manager.get_agent_instances()[0].policy(state)
        next_s, _, terminated, truncated, test = test_load_env.step(action)
        done = terminated or truncated
        if done:
            break
        state = next_s

    shutil.rmtree(saving_path)<|MERGE_RESOLUTION|>--- conflicted
+++ resolved
@@ -76,23 +76,14 @@
     assert loaded_agent
 
     # test the agent
-<<<<<<< HEAD
     observation,info = test_load_env.reset()
-=======
-    state, info = test_load_env.reset()
->>>>>>> 7f57b7c4
     for tt in range(50):
         action = loaded_agent.policy(observation)
         next_observation, reward, terminated, truncated, info = test_load_env.step(action)
         done = terminated or truncated
         if done:
-<<<<<<< HEAD
             next_observation,info = test_load_env.reset()
         observation = next_observation
-=======
-            next_state, info = test_load_env.reset()
-        state = next_state
->>>>>>> 7f57b7c4
 
     os.remove(saving_path)
 
