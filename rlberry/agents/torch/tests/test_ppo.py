--- conflicted
+++ resolved
@@ -8,23 +8,13 @@
 # ppo.fit(4096)
 
 import pytest
-<<<<<<< HEAD
-from rlberry.envs import Wrapper, gym_make
-=======
 from rlberry.envs import Wrapper
->>>>>>> 237669af
 from rlberry.agents.torch import PPOAgent
 from rlberry.manager import AgentManager, evaluate_agents
 from rlberry.envs.benchmarks.ball_exploration import PBall2D
 from gym import make
 from rlberry.agents.torch.utils.training import model_factory_from_env
 import sys
-<<<<<<< HEAD
-import os
-import pathlib
-import shutil
-=======
->>>>>>> 237669af
 
 
 @pytest.mark.xfail(sys.platform == "win32", reason="bug with windows???")
@@ -205,99 +195,4 @@
     pporlberry_stats.fit()
 
     output = evaluate_agents([pporlberry_stats], n_simulations=2, plot=False)
-<<<<<<< HEAD
-    pporlberry_stats.clear_output_dir()
-
-
-def test_ppo_classic_env():
-    env = gym_make("CartPole-v0")
-    agent = PPOAgent(
-        env,
-        learning_rate=1e-4,
-        optimizer_type="ADAM",
-    )
-    agent.fit(budget=200)
-
-    saving_path = "rlberry/agents/torch/tests/agent_test_ppo_classic_env.pickle"
-
-    # VRemove previous save
-    if os.path.exists(saving_path):
-        os.remove(saving_path)
-    assert not os.path.exists(saving_path)
-
-    # test the save function
-    agent.save(saving_path)
-    assert os.path.exists(saving_path)
-
-    # test the loading function
-    test_load_env = gym_make("CartPole-v0")
-    loaded_agent = PPOAgent.load(saving_path, **dict(env=test_load_env))
-    assert loaded_agent
-
-    # test the agent
-    state = test_load_env.reset()
-    for tt in range(50):
-        action = loaded_agent.policy(state)
-        next_state, reward, done, _ = test_load_env.step(action)
-        if done:
-            next_state = test_load_env.reset()
-        state = next_state
-
-    os.remove(saving_path)
-
-
-@pytest.mark.xfail(sys.platform == "win32", reason="bug with windows???")
-def test_ppo_agent_manager_classic_env():
-    saving_path = "rlberry/agents/torch/tests/agentmanager_test_ppo_classic_env"
-
-    # Remove previous save
-    if os.path.exists(saving_path):
-        shutil.rmtree(saving_path)
-    assert not os.path.exists(saving_path)
-
-    test_agent_manager = AgentManager(
-        PPOAgent,  # The Agent class.
-        (
-            gym_make,
-            dict(
-                id="CartPole-v0",
-            ),
-        ),  # The Environment to solve.
-        init_kwargs=dict(  # Where to put the agent's hyperparameters
-            learning_rate=1e-4,
-            optimizer_type="ADAM",
-        ),
-        fit_budget=200,  # The number of interactions between the agent and the environment during training.
-        eval_kwargs=dict(
-            eval_horizon=50
-        ),  # The number of interactions between the agent and the environment during evaluations.
-        n_fit=1,  # The number of agents to train. Usually, it is good to do more than 1 because the training is stochastic.
-        agent_name="test_ppo_classic_env",  # The agent's name.
-        output_dir=saving_path,
-    )
-
-    test_agent_manager.fit(budget=200)
-
-    # test the save function
-    test_agent_manager.save()
-    assert os.path.exists(saving_path)
-
-    # test the loading function
-    test_load_env = gym_make("CartPole-v0")
-    path_to_load = next(pathlib.Path(saving_path).glob("**/*.pickle"))
-    loaded_agent_manager = AgentManager.load(path_to_load)
-    assert loaded_agent_manager
-
-    # test the agent
-    state = test_load_env.reset()
-    for tt in range(50):
-        action = loaded_agent_manager.get_agent_instances()[0].policy(state)
-        next_s, _, done, test = test_load_env.step(action)
-        if done:
-            break
-        state = next_s
-
-    shutil.rmtree(saving_path)
-=======
-    pporlberry_stats.clear_output_dir()
->>>>>>> 237669af
+    pporlberry_stats.clear_output_dir()