--- conflicted
+++ resolved
@@ -7,24 +7,17 @@
 # ppo = PPOAgent(env)
 # ppo.fit(4096)
 
-<<<<<<< HEAD
+import pytest
 from rlberry.envs import Wrapper, gym_make
-=======
-import pytest
-from rlberry.envs import Wrapper
->>>>>>> 7990228c
 from rlberry.agents.torch import PPOAgent
 from rlberry.manager import AgentManager, evaluate_agents
 from rlberry.envs.benchmarks.ball_exploration import PBall2D
 from gym import make
 from rlberry.agents.torch.utils.training import model_factory_from_env
-<<<<<<< HEAD
+import sys
 import os
 import pathlib
 import shutil
-=======
-import sys
->>>>>>> 7990228c
 
 
 @pytest.mark.xfail(sys.platform == "win32", reason="bug with windows???")
@@ -205,7 +198,6 @@
     pporlberry_stats.fit()
 
     output = evaluate_agents([pporlberry_stats], n_simulations=2, plot=False)
-<<<<<<< HEAD
     pporlberry_stats.clear_output_dir()
 
 
@@ -585,6 +577,3 @@
         state = next_s
 
     shutil.rmtree(saving_path)
-=======
-    pporlberry_stats.clear_output_dir()
->>>>>>> 7990228c
