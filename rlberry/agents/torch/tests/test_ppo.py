# from rlberry.envs import gym_make
# from rlberry.agents.torch.ppo import PPOAgent


# env = (gym_make, dict(id="Acrobot-v1"))
# # env = gym_make(id="Acrobot-v1")
# ppo = PPOAgent(env)
# ppo.fit(4096)

from rlberry.envs import Wrapper, gym_make
from rlberry.agents.torch import PPOAgent
from rlberry.manager import AgentManager, evaluate_agents
from rlberry.envs.benchmarks.ball_exploration import PBall2D
from gym import make
from rlberry.agents.torch.utils.training import model_factory_from_env
import os
import pathlib
import shutil


def test_ppo():
    env = "CartPole-v0"
    mdp = make(env)
    env_ctor = Wrapper
    env_kwargs = dict(env=mdp)

    pporlberry_stats = AgentManager(
        PPOAgent,
        (env_ctor, env_kwargs),
        fit_budget=int(100),
        eval_kwargs=dict(eval_horizon=2),
        init_kwargs=dict(batch_size=24, n_steps=96),
        n_fit=1,
        agent_name="PPO_rlberry_" + env,
    )

    pporlberry_stats.fit()

    output = evaluate_agents([pporlberry_stats], n_simulations=2, plot=False)
    pporlberry_stats.clear_output_dir()

    env = "Pendulum-v1"
    mdp = make(env)
    env_ctor = Wrapper
    env_kwargs = dict(env=mdp)

    pporlberry_stats = AgentManager(
        PPOAgent,
        (env_ctor, env_kwargs),
        fit_budget=int(100),
        eval_kwargs=dict(eval_horizon=2),
        init_kwargs=dict(batch_size=24, n_steps=96),
        n_fit=1,
        agent_name="PPO_rlberry_" + env,
    )

    pporlberry_stats.fit()

    output = evaluate_agents([pporlberry_stats], n_simulations=2, plot=False)
    pporlberry_stats.clear_output_dir()

    env = "Acrobot-v1"
    mdp = make(env)
    env_ctor = Wrapper
    env_kwargs = dict(env=mdp)

    pporlberry_stats = AgentManager(
        PPOAgent,
        (env_ctor, env_kwargs),
        fit_budget=int(100),
        eval_kwargs=dict(eval_horizon=2),
        init_kwargs=dict(batch_size=24, n_steps=96),
        n_fit=1,
        agent_name="PPO_rlberry_" + env,
    )

    pporlberry_stats.fit()

    output = evaluate_agents([pporlberry_stats], n_simulations=2, plot=False)
    pporlberry_stats.clear_output_dir()

    env_ctor = PBall2D
    env_kwargs = dict()

    pporlberry_stats = AgentManager(
        PPOAgent,
        (env_ctor, env_kwargs),
        fit_budget=int(100),
        eval_kwargs=dict(eval_horizon=2),
        init_kwargs=dict(batch_size=24, n_steps=96),
        n_fit=1,
        agent_name="PPO_rlberry_" + "PBall2D",
    )

    pporlberry_stats.fit()

    output = evaluate_agents([pporlberry_stats], n_simulations=2, plot=False)
    pporlberry_stats.clear_output_dir()

    # test also non default
    env = "CartPole-v0"
    mdp = make(env)
    env_ctor = Wrapper
    env_kwargs = dict(env=mdp)

    pporlberry_stats = AgentManager(
        PPOAgent,
        (env_ctor, env_kwargs),
        fit_budget=int(100),
        eval_kwargs=dict(eval_horizon=2),
        init_kwargs=dict(
            batch_size=24,
            n_steps=96,
            policy_net_fn="rlberry.agents.torch.utils.training.model_factory_from_env",
            policy_net_kwargs=dict(
                type="MultiLayerPerceptron",
                layer_sizes=(256,),
                reshape=False,
                is_policy=True,
            ),
            value_net_fn="rlberry.agents.torch.utils.training.model_factory_from_env",
            value_net_kwargs=dict(
                type="MultiLayerPerceptron",
                layer_sizes=[
                    512,
                ],
                reshape=False,
                out_size=1,
            ),
        ),
        n_fit=1,
        agent_name="PPO_rlberry_" + env,
    )
    pporlberry_stats.fit()

    pporlberry_stats = AgentManager(
        PPOAgent,
        (env_ctor, env_kwargs),
        fit_budget=int(100),
        eval_kwargs=dict(eval_horizon=2),
        init_kwargs=dict(
            batch_size=24,
            n_steps=96,
            policy_net_fn=model_factory_from_env,
            policy_net_kwargs=dict(
                type="MultiLayerPerceptron",
                layer_sizes=(256,),
                reshape=False,
                is_policy=True,
            ),
            value_net_fn=model_factory_from_env,
            value_net_kwargs=dict(
                type="MultiLayerPerceptron",
                layer_sizes=[
                    512,
                ],
                reshape=False,
                out_size=1,
            ),
        ),
        n_fit=1,
        agent_name="PPO_rlberry_" + env,
    )
    pporlberry_stats.fit()

    output = evaluate_agents([pporlberry_stats], n_simulations=2, plot=False)
    pporlberry_stats.clear_output_dir()

    env_ctor = PBall2D
    env_kwargs = dict()

    pporlberry_stats = AgentManager(
        PPOAgent,
        (env_ctor, env_kwargs),
        fit_budget=int(100),
        eval_kwargs=dict(eval_horizon=2),
        init_kwargs=dict(batch_size=24, n_steps=96),
        n_fit=1,
        agent_name="PPO_rlberry_" + "PBall2D",
    )

    pporlberry_stats.fit()

    output = evaluate_agents([pporlberry_stats], n_simulations=2, plot=False)
    pporlberry_stats.clear_output_dir()

    pporlberry_stats = AgentManager(
        PPOAgent,
        (env_ctor, env_kwargs),
        fit_budget=int(100),
        eval_kwargs=dict(eval_horizon=2),
        init_kwargs=dict(batch_size=24, n_steps=96, normalize_advantages=True),
        n_fit=1,
        agent_name="PPO_rlberry_" + "PBall2D",
    )

    pporlberry_stats.fit()

    output = evaluate_agents([pporlberry_stats], n_simulations=2, plot=False)
    pporlberry_stats.clear_output_dir()


<<<<<<< HEAD
def test_ppo_classic_env():
    env = gym_make("CartPole-v0")
    agent = PPOAgent(
        env,
        learning_rate=1e-4,
        optimizer_type="ADAM",
    )
    agent.fit(budget=200)

    saving_path = "rlberry/agents/torch/tests/agent_test_ppo_classic_env.pickle"

    # VRemove previous save
    if os.path.exists(saving_path):
        os.remove(saving_path)
    assert not os.path.exists(saving_path)

    # test the save function
    agent.save(saving_path)
    assert os.path.exists(saving_path)

    # test the loading function
    test_load_env = gym_make("CartPole-v0")
    loaded_agent = PPOAgent.load(saving_path, **dict(env=test_load_env))
    assert loaded_agent

    # test the agent
    state = test_load_env.reset()
    for tt in range(50):
        action = loaded_agent.policy(state)
        next_state, reward, done, _ = test_load_env.step(action)
        if done:
            next_state = test_load_env.reset()
        state = next_state

    os.remove(saving_path)


def test_ppo_agent_manager_classic_env():
    saving_path = "rlberry/agents/torch/tests/agentmanager_test_ppo_classic_env"

    # Remove previous save
    if os.path.exists(saving_path):
        shutil.rmtree(saving_path)
    assert not os.path.exists(saving_path)

    test_agent_manager = AgentManager(
        PPOAgent,  # The Agent class.
        (
            gym_make,
            dict(
                id="CartPole-v0",
            ),
        ),  # The Environment to solve.
        init_kwargs=dict(  # Where to put the agent's hyperparameters
            learning_rate=1e-4,
            optimizer_type="ADAM",
        ),
        fit_budget=200,  # The number of interactions between the agent and the environment during training.
        eval_kwargs=dict(
            eval_horizon=50
        ),  # The number of interactions between the agent and the environment during evaluations.
        n_fit=1,  # The number of agents to train. Usually, it is good to do more than 1 because the training is stochastic.
        agent_name="test_ppo_classic_env",  # The agent's name.
        output_dir=saving_path,
    )

    test_agent_manager.fit(budget=200)

    # test the save function
    test_agent_manager.save()
    assert os.path.exists(saving_path)

    # test the loading function
    test_load_env = gym_make("CartPole-v0")
    path_to_load = next(pathlib.Path(saving_path).glob("**/*.pickle"))
    loaded_agent_manager = AgentManager.load(path_to_load)
    assert loaded_agent_manager

    # test the agent
    state = test_load_env.reset()
    for tt in range(50):
        action = loaded_agent_manager.get_agent_instances()[0].policy(state)
        next_s, _, done, test = test_load_env.step(action)
        if done:
            break
        state = next_s

    shutil.rmtree(saving_path)
=======
if __name__ == "__main__":
    test_ppo()
>>>>>>> 8206d537
<|MERGE_RESOLUTION|>--- conflicted
+++ resolved
@@ -200,7 +200,6 @@
     pporlberry_stats.clear_output_dir()
 
 
-<<<<<<< HEAD
 def test_ppo_classic_env():
     env = gym_make("CartPole-v0")
     agent = PPOAgent(
@@ -289,7 +288,7 @@
         state = next_s
 
     shutil.rmtree(saving_path)
-=======
+
+
 if __name__ == "__main__":
-    test_ppo()
->>>>>>> 8206d537
+    test_ppo()