#
# Simple MLP and CNN models
#
from functools import partial

from gymnasium import spaces
import numpy as np
import torch
import torch.nn as nn
import torch.nn.functional as F
from torch.distributions import Categorical, Normal

from rlberry.agents.torch.utils.training import model_factory, activation_factory


def default_twinq_net_fn(env):
    """
    Returns a default Twinq network
    """
    assert isinstance(env.action_space, spaces.Discrete)
    if isinstance(env.observation_space, spaces.Box):
        obs_shape = env.observation_space.shape
    elif isinstance(env.observation_space, spaces.Tuple):
        obs_shape = env.observation_space.spaces[0].shape
    else:
        raise ValueError(
            "Incompatible observation space: {}".format(env.observation_space)
        )
    # Assume CHW observation space

    if len(obs_shape) == 1:
        model_config = {
            "type": "MultiLayerPerceptron",
            "in_size": int(obs_shape[0]) + int(env.action_space.n),
            "layer_sizes": [64, 64],
        }
    else:
        raise ValueError(
            "Incompatible observation shape: {}".format(env.observation_space.shape)
        )

    model_config["out_size"] = 1

    q1 = model_factory(**model_config)
    q2 = model_factory(**model_config)

    return (q1, q2)


def default_policy_net_fn(env):
    """
    Returns a default policy network.
    """
    if isinstance(env.observation_space, spaces.Box):
        obs_shape = env.observation_space.shape
    elif isinstance(env.observation_space, spaces.Tuple):
        obs_shape = env.observation_space.spaces[0].shape
    else:
        raise ValueError(
            "Incompatible observation space: {}".format(env.observation_space)
        )

    if len(obs_shape) == 3:
        if obs_shape[0] < obs_shape[1] and obs_shape[0] < obs_shape[2]:
            # Assume CHW observation space
            model_config = {
                "type": "ConvolutionalNetwork",
                "is_policy": True,
                "in_channels": int(obs_shape[0]),
                "in_height": int(obs_shape[1]),
                "in_width": int(obs_shape[2]),
            }
        elif obs_shape[2] < obs_shape[0] and obs_shape[2] < obs_shape[1]:
            # Assume WHC observation space
            model_config = {
                "type": "ConvolutionalNetwork",
                "is_policy": True,
                "transpose_obs": True,
                "in_channels": int(obs_shape[2]),
                "in_height": int(obs_shape[1]),
                "in_width": int(obs_shape[0]),
            }
    elif len(obs_shape) == 2:
        model_config = {
            "type": "ConvolutionalNetwork",
            "is_policy": True,
            "in_channels": int(1),
            "in_height": int(obs_shape[0]),
            "in_width": int(obs_shape[1]),
        }
    elif len(obs_shape) == 1:
        model_config = {
            "type": "MultiLayerPerceptron",
            "in_size": int(obs_shape[0]),
            "layer_sizes": [64, 64],
            "reshape": False,
            "is_policy": True,
        }
    else:
        raise ValueError(
            "Incompatible observation shape: {}".format(env.observation_space.shape)
        )

    if isinstance(env.action_space, spaces.Discrete):
        model_config["out_size"] = env.action_space.n
        model_config["ctns_actions"] = False
    elif isinstance(env.action_space, spaces.Tuple):
        model_config["out_size"] = env.action_space.spaces[0].n
        model_config["ctns_actions"] = False
    elif isinstance(env.action_space, spaces.Box):
        model_config["out_size"] = env.action_space.shape[0]
        model_config["ctns_actions"] = True

    return model_factory(**model_config)


def default_value_net_fn(env):
    """
    Returns a default value network.
    """
    if isinstance(env.observation_space, spaces.Box):
        obs_shape = env.observation_space.shape
    elif isinstance(env.observation_space, spaces.Tuple):
        obs_shape = env.observation_space.spaces[0].shape
    else:
        raise ValueError(
            "Incompatible observation space: {}".format(env.observation_space)
        )
    # Assume CHW observation space
    if len(obs_shape) == 3:
        model_config = {
            "type": "ConvolutionalNetwork",
            "in_channels": int(obs_shape[0]),
            "in_height": int(obs_shape[1]),
            "in_width": int(obs_shape[2]),
        }
    elif len(obs_shape) == 2:
        model_config = {
            "type": "ConvolutionalNetwork",
            "in_channels": int(1),
            "in_height": int(obs_shape[0]),
            "in_width": int(obs_shape[1]),
        }
    elif len(obs_shape) == 1:
        model_config = {
            "type": "MultiLayerPerceptron",
            "in_size": int(obs_shape[0]),
            "layer_sizes": [64, 64],
        }
    else:
        raise ValueError(
            "Incompatible observation shape: {}".format(env.observation_space.shape)
        )

    model_config["out_size"] = 1

    return model_factory(**model_config)


class Net(nn.Module):
    def __init__(self, obs_size, hidden_size, n_actions):
        super(Net, self).__init__()
        self.net = nn.Sequential(
            nn.Linear(obs_size, hidden_size),
            nn.ReLU(),
            nn.Linear(hidden_size, n_actions),
        )

    def forward(self, x):
        return self.net(x)


class BaseModule(torch.nn.Module):
    """
    Base torch.nn.Module implementing basic features:
        - initialization factory
        - normalization parameters
    """

    def __init__(self, activation_type="RELU", reset_type="xavier"):
        super().__init__()
        self.activation = activation_factory(activation_type)
        self.reset_type = reset_type

    def _init_weights(self, m, param=None):
        if hasattr(m, "weight"):
            if self.reset_type == "xavier":
                torch.nn.init.xavier_uniform_(m.weight.data)
            elif self.reset_type == "zeros":
                torch.nn.init.constant_(m.weight.data, 0.0)
            elif self.reset_type == "orthogonal":
                torch.nn.init.orthogonal_(m.weight.data, gain=param)
            else:
                raise ValueError("Unknown reset type")
        if hasattr(m, "bias") and m.bias is not None:
            torch.nn.init.constant_(m.bias.data, 0.0)

    def reset(self):
        self.apply(self._init_weights)


class Table(torch.nn.Module):
    """Torch module for a policy for discrete state-action spaces.

    Parameters
    ----------
    state_size: int
        Number of states
    action_size: int
        Number of actions
    """

    def __init__(self, state_size, action_size):
        super().__init__()
        self.policy = nn.Embedding.from_pretrained(
            torch.zeros(state_size, action_size), freeze=False
        )
        self.softmax = nn.Softmax(dim=-1)

    def forward(self, x):
        action_probs = self.softmax(self.action_scores(x))
        return Categorical(action_probs)

    def action_scores(self, x):
        return self.policy(x.long())


class MultiLayerPerceptron(BaseModule):
    """Torch module for an MLP.

    Parameters
    ----------
    in_size: int
        Input size
    layer_sizes: Sequence[int]
        Dimensions of each hidden layer.
    reshape: bool, default = True
        If True, input tensors are reshaped to (batch_size, dim)
    out_size: int, optional
        Output size. If None, the output size is given by the last
        element of layer_sizes.
    activation: {"RELU", "TANH", "ELU"}
        Activation function.
    is_policy: bool, default=False
        If true, the :meth:`forward` method returns a distribution over the
        output.
    ctns_actions: bool, default=False
        If true, the :meth:`forward` method returns a normal distribution
        corresponding to the output. Otherwise, a categorical distribution
        is returned.
    std0: float, default=1.0
        Initial standard deviation for the normal distribution. Only used
        if ctns_actions and is_policy are True.
    reset_type: {"xavier", "orthogonal", "zeros"}, default="orthogonal"
        Type of weight initialization.
    pred_init_scale: float, default="auto"
        Scale of the initial weights of the output layer. If "auto", the
        scale is set to 0.01 for policy networks and 1.0 otherwise.
    """

    def __init__(
        self,
        in_size=None,
        layer_sizes=None,
        reshape=False,
        out_size=None,
        activation="RELU",
        is_policy=False,
        ctns_actions=False,
        std0=1.0,
        reset_type="orthogonal",
        pred_init_scale="auto",
        **kwargs
    ):
        super().__init__(reset_type=reset_type, **kwargs)

        self.reshape = reshape
        self.layer_sizes = layer_sizes or [64, 64]
        self.layer_sizes = list(self.layer_sizes)
        self.out_size = out_size
        self.activation = activation_factory(activation)
        self.is_policy = is_policy
        self.ctns_actions = ctns_actions
        self.std0 = std0

        # Set pred_init_scale
        if pred_init_scale == "auto":
            self.pred_init_scale = 0.01 if is_policy else 1.0
        else:
            self.pred_init_scale = pred_init_scale

        # Instantiate parameters
        sizes = [in_size] + self.layer_sizes
        self.layers = nn.ModuleList(
            [nn.Linear(sizes[i], sizes[i + 1]) for i in range(len(sizes) - 1)]
        )
        if out_size:
            if ctns_actions:
                self.logstd = nn.Parameter(np.log(std0) * torch.ones(out_size))
            self.predict = nn.Linear(sizes[-1], out_size)

        # Initialize parameters
        self.reset()

    def reset(self):
        self.apply(partial(self._init_weights, param=np.log(2)))
        if self.out_size:
            if self.ctns_actions:
                self.logstd.data.fill_(np.log(self.std0))
            self._init_weights(self.predict, param=self.pred_init_scale)

    def forward(self, x):
        if self.reshape:
            x = x.reshape(x.shape[0], -1)  # We expect a batch of vectors
        for layer in self.layers:
            x = self.activation(layer(x.float()))
        if self.out_size:
            x = self.predict(x)
        if self.is_policy:
            if self.ctns_actions:
                std = torch.exp(self.logstd.expand_as(x))
                dist = Normal(x, std)
            else:
                action_probs = F.softmax(x, dim=-1)
                dist = Categorical(action_probs)
            return dist
        return x

    def action_scores(self, x):
        if self.is_policy:
            if self.reshape:
                x = x.reshape(x.shape[0], -1)  # We expect a batch of vectors
            for layer in self.layers:
                x = self.activation(layer(x.float()))
            if self.out_size:
                action_scores = self.predict(x)
            return action_scores


class DuelingNetwork(BaseModule):
    """Torch module for a DQN dueling network based on a MultiLayerPerceptron.

    Parameters
    -----------
    in_size: int
        Input size
    base_module_kwargs: dict
        Parameters for :func:`~rlberry.agents.torch.utils.training.model_factory`
        to build shared (MLP) architecture for the advantage and value nets.
    value_kwargs: dict
        Parameters for :func:`~rlberry.agents.torch.utils.training.model_factory`
        to build value network (MLP).
    advantage_kwargs: dict
        Parameters for :func:`~rlberry.agents.torch.utils.training.model_factory`
        to build advantage network (MLP).
    out_size: int
        Output size.
    """

    def __init__(
        self,
        in_size=None,
        base_module_kwargs=None,
        value_kwargs=None,
        advantage_kwargs=None,
        out_size=None,
    ):
        super().__init__()
        self.out_size = out_size
        base_module_kwargs = base_module_kwargs or {}
        base_module_kwargs["in_size"] = in_size
        self.base_module = model_factory(**base_module_kwargs)
        value_kwargs = value_kwargs or {}
        value_kwargs["in_size"] = self.base_module.layer_sizes[-1]
        value_kwargs["out_size"] = 1
        self.value = model_factory(**value_kwargs)
        advantage_kwargs = advantage_kwargs or {}
        advantage_kwargs["in_size"] = self.base_module.layer_sizes[-1]
        advantage_kwargs["out_size"] = out_size
        self.advantage = model_factory(**advantage_kwargs)

    def forward(self, x):
        x = self.base_module(x)
        value = self.value(x).expand(-1, self.out_size)
        advantage = self.advantage(x)
        return (
            value + advantage - advantage.mean(1).unsqueeze(1).expand(-1, self.out_size)
        )


class ConvolutionalNetwork(nn.Module):
    """Torch module for a CNN.

    Expects inputs of shape BCHW, where
    B = batch size;
    C = number of channels;
    H = height;
    W = width.

    For the CNN forward, if the tensor has more than 4 dimensions (not BCHW), it keeps the 3 last dimension as CHW and merge all first ones into 1 (Batch). Go through the CNN + MLP, then split the first dimension as before.

    Parameters
    ----------
    activation: {"RELU", "TANH", "ELU"}
        Activation function.
    in_channels: int
        Number of input channels C
    in_height: int
        Input height H
    in_width: int
        Input width W
    head_mlp_kwargs: dict, optional
        Parameters to build an MLP
        (:class:`~rlberry.agents.torch.utils.models.MultiLayerPerceptron`)
        using the factory
        :func:`~rlberry.agents.torch.utils.training.model_factory`

    """

    def __init__(
        self,
        activation="RELU",
        in_channels=None,
        in_height=None,
        in_width=None,
        head_mlp_kwargs=None,
        out_size=None,
        is_policy=False,
        transpose_obs=False,
        **kwargs
    ):
        super().__init__()
        self.activation = activation_factory(activation)
        self.conv1 = nn.Conv2d(in_channels, 16, kernel_size=2, stride=2)
        self.conv2 = nn.Conv2d(16, 32, kernel_size=2, stride=2)
        self.conv3 = nn.Conv2d(32, 64, kernel_size=2, stride=2)

        # MLP Head
        self.head_mlp_kwargs = head_mlp_kwargs or {}
        self.head_mlp_kwargs["in_size"] = self._get_conv_out_size(
            [in_channels, in_height, in_width]
        )  # Number of Linear input connections depends on output of conv layers
        self.head_mlp_kwargs["out_size"] = out_size
        self.head_mlp_kwargs["is_policy"] = is_policy
        self.head = model_factory(**self.head_mlp_kwargs)

        self.is_policy = is_policy
        self.transpose_obs = transpose_obs

    def _get_conv_out_size(self, shape):
        """
        Computes the output dimensions of the convolution network.
        Shape : dimension of the input of the CNN
        """
        conv_result = self.activation((self.conv1(torch.zeros(1, *shape))))
        conv_result = self.activation((self.conv2(conv_result)))
        conv_result = self.activation((self.conv3(conv_result)))
        return int(np.prod(conv_result.size()))

    def convolutions(self, x):
        x = x.float()
<<<<<<< HEAD
        if (
            len(x.shape) == 3
        ):  # if there is no batch (CHW), add one dimension to specify batch of 1 (and get format BCHW)
=======
        # if there is no batch (CHW), add one dimension to specify batch of 1 (and get format BCHW)
        if len(x.shape) == 3:
>>>>>>> fefece4f
            x = x.unsqueeze(0)
        if self.transpose_obs:
            x = torch.transpose(x, -1, -3)
        x = self.activation((self.conv1(x)))
        x = self.activation((self.conv2(x)))
        x = self.activation((self.conv3(x)))
        x = x.view(x.size(0), -1)  # flatten
        return x

    def forward(self, x):
        """
        Forward convolutional network

        Parameters
        ----------
        x: torch.tensor
            Tensor of shape BCHW (Batch,Chanel,Height,Width : if more than 4 dimensions, merge all the first in batch dimension)
        """
        flag_view_to_change = False

        if len(x.shape) > 4:
            flag_view_to_change = True
            dim_to_retore = x.shape[:-3]
            inputview_size = tuple((-1,)) + tuple(x.shape[-3:])
            outputview_size = tuple(dim_to_retore) + tuple(
                (self.head_mlp_kwargs["out_size"],)
            )
            x = x.view(inputview_size)

        conv_result = self.convolutions(x)
        output_result = self.head(
            conv_result.view(conv_result.size()[0], -1)
        )  # give the 'conv_result' flattenned in 2 dimensions (batch and other) to the MLP (head)

        if flag_view_to_change:
            output_result = output_result.view(outputview_size)

        return output_result

    def action_scores(self, x):
        return self.head.action_scores(self.convolutions(x))<|MERGE_RESOLUTION|>--- conflicted
+++ resolved
@@ -459,14 +459,8 @@
 
     def convolutions(self, x):
         x = x.float()
-<<<<<<< HEAD
-        if (
-            len(x.shape) == 3
-        ):  # if there is no batch (CHW), add one dimension to specify batch of 1 (and get format BCHW)
-=======
         # if there is no batch (CHW), add one dimension to specify batch of 1 (and get format BCHW)
         if len(x.shape) == 3:
->>>>>>> fefece4f
             x = x.unsqueeze(0)
         if self.transpose_obs:
             x = torch.transpose(x, -1, -3)
