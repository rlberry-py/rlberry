--- conflicted
+++ resolved
@@ -3,15 +3,10 @@
 #
 from functools import partial
 
-<<<<<<< HEAD
-
 import torch
 import torch.nn as nn
 from torch.distributions import Categorical, MultivariateNormal
 from gymnasium import spaces
-=======
-from gym import spaces
->>>>>>> a21f5cd1
 import numpy as np
 import torch
 import torch.nn as nn
