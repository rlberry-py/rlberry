import logging

import numpy as np
import torch
from gym import spaces
from rlberry import types
from rlberry.agents import AgentWithSimplePolicy
from rlberry.agents.torch.utils.training import (
    loss_function_factory,
    model_factory,
    optimizer_factory,
    size_model_config,
)
from rlberry.agents.torch.dqn.dqn_utils import polynomial_schedule, lambda_returns
from rlberry.agents.utils import replay
from rlberry.utils.torch import choose_device
from rlberry.utils.factory import load
from typing import Callable, Optional, Union


logger = logging.getLogger(__name__)


def default_q_net_fn(env, **kwargs):
    """
    Returns a default Q value network.
    """
    del kwargs
    model_config = {
        "type": "MultiLayerPerceptron",
        "layer_sizes": (64, 64),
        "reshape": False,
    }
    model_config = size_model_config(env, **model_config)
    return model_factory(**model_config)


class DQNAgent(AgentWithSimplePolicy):
    """DQN Agent based on PyTorch.

    Notes
    -----
    Uses Q(lambda) for computing targets by default. To recover
    the standard DQN, set :code:`lambda_ = 0.0` and :code:`chunk_size = 1`.

    Parameters
    ----------
    env: :class:`~rlberry.types.Env`
        Environment, can be a tuple (constructor, kwargs)
    gamma: float, default = 0.99
        Discount factor.
    batch_size: int, default=32
        Batch size.
    chunk_size: int, default=8
        Length of sub-trajectories sampled from the replay buffer.
    lambda_: float, default=0.5
        Q(lambda) parameter.
    target_update_parameter : int or float
        If int: interval (in number total number of online updates) between updates of the target network.
        If float: soft update coefficient
    device: str
        Torch device, see :func:`~rlberry.utils.torch.choose_device`
    learning_rate : float, default = 1e-3
        Optimizer learning rate.
    loss_function: {"l1", "l2", "smooth_l1"}, default: "l2"
        Loss function used to compute Bellman error.
    epsilon_init: float, default = 1.0
        Initial epsilon value for epsilon-greedy exploration.
    epsilon_final: float, default = 0.1
        Final epsilon value for epsilon-greedy exploration.
    epsilon_decay_interval : int
        After :code:`epsilon_decay` timesteps, epsilon approaches :code:`epsilon_final`.
    optimizer_type : {"ADAM", "RMS_PROP"}
        Optimization algorithm.
    q_net_constructor : Callable
        Function/constructor that returns a torch module for the Q-network:
        :code:`qnet = q_net_constructor(env, **kwargs)`.

        Module (Q-network) requirements:

        * Input shape = (batch_dim, chunk_size, obs_dims)

        * Ouput shape = (batch_dim, chunk_size, number_of_actions)

    q_net_kwargs : optional, dict
        Parameters for q_net_constructor.
    use_double_dqn : bool, default = False
        If True, use Double DQN.
    use_prioritized_replay : bool, default = False
        If True, use Prioritized Experience Replay.
    train_interval: int
        Update the model every :code:`train_interval` steps.
        If -1, train only at the end of the episodes.
    gradient_steps: int
        How many gradient steps to do at each update.
        If -1, take the number of timesteps since last update.
    max_replay_size : int
        Maximum number of transitions in the replay buffer.
    learning_starts : int
        How many steps of the model to collect transitions for before learning starts
    eval_interval : int, default = None
        Interval (in number of transitions) between agent evaluations in fit().
        If None, never evaluate.
    """

    name = "DQN"

    def __init__(
        self,
        env: types.Env,
        gamma: float = 0.99,
        batch_size: int = 32,
        chunk_size: int = 8,
        lambda_: float = 0.5,
        target_update_parameter: Union[int, float] = 0.005,
        device: str = "cuda:best",
        learning_rate: float = 1e-3,
        epsilon_init: float = 1.0,
        epsilon_final: float = 0.1,
        epsilon_decay_interval: int = 20_000,
        loss_function: str = "l2",
        optimizer_type: str = "ADAM",
        q_net_constructor: Optional[Callable[..., torch.nn.Module]] = None,
        q_net_kwargs: Optional[dict] = None,
        use_double_dqn: bool = False,
        use_prioritized_replay: bool = False,
        train_interval: int = 10,
        gradient_steps: int = -1,
        max_replay_size: int = 200_000,
        learning_starts: int = 5_000,
        eval_interval: Optional[int] = None,
        **kwargs,
    ):
        AgentWithSimplePolicy.__init__(self, env, **kwargs)
<<<<<<< HEAD
        self.use_bonus = use_bonus
        if self.use_bonus:
            self.env = UncertaintyEstimatorWrapper(
                self.env, **uncertainty_estimator_kwargs
            )
        self.horizon = horizon
        self.exploration_kwargs = exploration_kwargs or {}
        self.memory_kwargs = memory_kwargs or {}
        self.batch_size = batch_size
        self.target_update = target_update
        self.double = double

        assert isinstance(self.env.action_space, spaces.Discrete), \
            "Only compatible with Discrete action spaces."

        self.prioritized_replay = prioritized_replay
        memory_class = (
            PrioritizedReplayMemory if prioritized_replay else TransitionReplayMemory
        )
        self.memory = memory_class(**self.memory_kwargs)
        self.exploration_policy = exploration_factory(
            self.env.action_space, **self.exploration_kwargs
=======
        env = self.env
        assert isinstance(env.observation_space, spaces.Box)
        assert isinstance(env.action_space, spaces.Discrete)

        # DQN parameters
        self._gamma = gamma
        self._batch_size = batch_size
        self._chunk_size = chunk_size
        self._lambda = lambda_
        self._target_update_parameter = target_update_parameter
        self._learning_rate = learning_rate
        self._epsilon_init = epsilon_init
        self._epsilon_final = epsilon_final
        self._epsilon_decay_interval = epsilon_decay_interval
        self._use_double_dqn = use_double_dqn
        self._use_prioritized_replay = use_prioritized_replay
        self._max_replay_size = max_replay_size

        # Online and target Q networks, torch device
        self._device = choose_device(device)
        if isinstance(q_net_constructor, str):
            q_net_ctor = load(q_net_constructor)
        elif q_net_constructor is None:
            q_net_ctor = default_q_net_fn
        q_net_kwargs = q_net_kwargs or dict()
        self._qnet_online = q_net_ctor(env, **q_net_kwargs).to(self._device)
        self._qnet_target = q_net_ctor(env, **q_net_kwargs).to(self._device)

        # Optimizer and loss
        optimizer_kwargs = {"optimizer_type": optimizer_type, "lr": learning_rate}
        self._optimizer = optimizer_factory(
            self._qnet_online.parameters(), **optimizer_kwargs
>>>>>>> d25a2ac4
        )
        self._loss_function = loss_function_factory(loss_function, reduction="none")

        # Training params
        self._train_interval = train_interval
        self._gradient_steps = gradient_steps
        self._learning_starts = learning_starts
        self._learning_starts = learning_starts
        self._eval_interval = eval_interval

        # Setup replay buffer
        if hasattr(self.env, "_max_episode_steps"):
            max_episode_steps = self.env._max_episode_steps
        else:
            max_episode_steps = np.inf
        self._max_episode_steps = max_episode_steps

        self._replay_buffer = replay.ReplayBuffer(
            max_replay_size=max_replay_size,
            rng=self.rng,
            max_episode_steps=self._max_episode_steps,
            enable_prioritized=use_prioritized_replay,
        )
        self._replay_buffer.setup_entry("observations", np.float32)
        self._replay_buffer.setup_entry("next_observations", np.float32)
        self._replay_buffer.setup_entry("actions", np.int32)
        self._replay_buffer.setup_entry("rewards", np.float32)
        self._replay_buffer.setup_entry("dones", np.bool)

        # Counters
        self._total_timesteps = 0
        self._total_episodes = 0
        self._total_updates = 0
        self._timesteps_since_last_update = 0

        # epsilon scheduling
        self._epsilon_schedule = polynomial_schedule(
            self._epsilon_init,
            self._epsilon_final,
            power=1.0,
            transition_steps=self._epsilon_decay_interval,
            transition_begin=0,
        )

    @property
    def total_timesteps(self):
        return self._total_timesteps

    def _must_update(self, is_end_of_episode):
        """Returns true if the model must be updated in the current timestep,
        and the number of gradient steps to take"""
        total_timesteps = self._total_timesteps
        n_gradient_steps = self._gradient_steps

        if total_timesteps < self._learning_starts:
            return False, -1

        if n_gradient_steps == -1:
            n_gradient_steps = self._timesteps_since_last_update

        run_update = False
        if self._train_interval == -1:
            run_update = is_end_of_episode
        else:
            run_update = total_timesteps % self._train_interval == 0
        return run_update, n_gradient_steps

    def _update(self, n_gradient_steps):
        """Update networks."""
        if self._use_prioritized_replay:
            sampling_mode = "prioritized"
        else:
            sampling_mode = "uniform"

        for _ in range(n_gradient_steps):
            # Sample a batch
            sampled = self._replay_buffer.sample(
                self._batch_size, self._chunk_size, sampling_mode=sampling_mode
            )
            if not sampled:
                return

            # Update counters
            self._timesteps_since_last_update = 0
            self._total_updates += 1

            batch = sampled.data
            batch_info = sampled.info
            assert batch["rewards"].shape == (self._batch_size, self._chunk_size)

            # Compute targets
            batch_observations = torch.FloatTensor(batch["observations"]).to(
                self._device
            )
            batch_next_observations = torch.FloatTensor(batch["next_observations"]).to(
                self._device
            )
            batch_actions = torch.LongTensor(batch["actions"]).to(self._device)

            target_q_values_tp1 = self._qnet_target(batch_next_observations).detach()
            # Check if double DQN
            if self._use_double_dqn:
                online_q_values_tp1 = self._qnet_online(
                    batch_next_observations
                ).detach()
                a_argmax = online_q_values_tp1.argmax(dim=-1).detach()
            else:
                a_argmax = target_q_values_tp1.argmax(dim=-1).detach()

            v_tp1 = (
                torch.gather(target_q_values_tp1, dim=-1, index=a_argmax[:, :, None])[
                    :, :, 0
                ]
                .cpu()
                .numpy()
            )

            batch_lambda_returns = lambda_returns(
                batch["rewards"],
                self._gamma * (1.0 - np.array(batch["dones"], dtype=np.float32)),
                v_tp1,
                np.array(self._lambda, dtype=np.float32),
            )
            targets = torch.tensor(batch_lambda_returns).to(self._device)

            # Compute loss
            batch_q_values = self._qnet_online(batch_observations)
            batch_values = torch.gather(
                batch_q_values, dim=-1, index=batch_actions[:, :, None]
            )[
                :, :, 0
            ]  # shape (batch, chunk)

            assert batch_values.shape == targets.shape
            per_element_loss = self._loss_function(batch_values, targets)
            per_batch_element_loss = per_element_loss.mean(dim=1)
            weights = torch.FloatTensor(batch_info["weights"]).to(self._device)
            loss = torch.sum(per_batch_element_loss * weights) / torch.sum(weights)

            self._optimizer.zero_grad()
            loss.backward()
            self._optimizer.step()

            if self.writer:
                self.writer.add_scalar(
                    "losses/q_loss", loss.item(), self._total_updates
                )

            # update priorities
            if self._use_prioritized_replay:
                new_priorities = per_element_loss.abs().detach().cpu().numpy() + 1e-6
                self._replay_buffer.update_priorities(
                    batch_info["indices"], new_priorities
                )

            # target update
            if self._target_update_parameter > 1:
                if self._total_updates % self._target_update_parameter == 0:
                    self._qnet_target.load_state_dict(self._qnet_online.state_dict())
            else:
                tau = self._target_update_parameter
                for param, target_param in zip(
                    self._qnet_online.parameters(), self._qnet_target.parameters()
                ):
                    target_param.data.copy_(
                        tau * param.data + (1 - tau) * target_param.data
                    )

    def fit(self, budget: int, **kwargs):
        del kwargs
        timesteps_counter = 0
        episode_rewards = 0.0
        episode_timesteps = 0
        observation = self.env.reset()
        while timesteps_counter < budget:
            if self.total_timesteps < self._learning_starts:
                action = self.env.action_space.sample()
            else:
                self._timesteps_since_last_update += 1
                action = self._policy(observation, evaluation=False)
            next_obs, reward, done, _ = self.env.step(action)

            # store data
            episode_rewards += reward
            self._replay_buffer.append(
                {
                    "observations": observation,
                    "actions": action,
                    "rewards": reward,
                    "dones": done,
                    "next_observations": next_obs,
                }
            )

            # counters and next obs
            self._total_timesteps += 1
            timesteps_counter += 1
            episode_timesteps += 1
            observation = next_obs

            # update
            run_update, n_gradient_steps = self._must_update(done)
            if run_update:
                self._update(n_gradient_steps)

            # eval
            total_timesteps = self._total_timesteps
            if (
                self._eval_interval is not None
                and total_timesteps % self._eval_interval == 0
            ):
                eval_rewards = self.eval(
                    eval_horizon=self._max_episode_steps, gamma=1.0
                )
                if self.writer:
                    buffer_size = len(self._replay_buffer)
                    self.writer.add_scalar(
                        "eval_rewards", eval_rewards, total_timesteps
                    )
                    self.writer.add_scalar("buffer_size", buffer_size, total_timesteps)

            # check if episode ended
            if done:
                self._total_episodes += 1
                self._replay_buffer.end_episode()
                if self.writer:
                    self.writer.add_scalar(
                        "episode_rewards", episode_rewards, total_timesteps
                    )
                    self.writer.add_scalar(
                        "total_episodes", self._total_episodes, total_timesteps
                    )
                episode_rewards = 0.0
                episode_timesteps = 0
                observation = self.env.reset()

    def _policy(self, observation, evaluation=False):
        epsilon = self._epsilon_schedule(self.total_timesteps)
        if (not evaluation) and self.rng.uniform() < epsilon:
            if self.writer:
                self.writer.add_scalar("epsilon", epsilon, self.total_timesteps)
            return self.env.action_space.sample()
        else:
            with torch.no_grad():
                observation = (
                    torch.FloatTensor(observation).to(self._device).unsqueeze(0)
                )
                qvals_tensor = self._qnet_online(observation)[0]
                action = qvals_tensor.argmax().item()
                return action

    def policy(self, observation):
        return self._policy(observation, evaluation=True)<|MERGE_RESOLUTION|>--- conflicted
+++ resolved
@@ -132,30 +132,6 @@
         **kwargs,
     ):
         AgentWithSimplePolicy.__init__(self, env, **kwargs)
-<<<<<<< HEAD
-        self.use_bonus = use_bonus
-        if self.use_bonus:
-            self.env = UncertaintyEstimatorWrapper(
-                self.env, **uncertainty_estimator_kwargs
-            )
-        self.horizon = horizon
-        self.exploration_kwargs = exploration_kwargs or {}
-        self.memory_kwargs = memory_kwargs or {}
-        self.batch_size = batch_size
-        self.target_update = target_update
-        self.double = double
-
-        assert isinstance(self.env.action_space, spaces.Discrete), \
-            "Only compatible with Discrete action spaces."
-
-        self.prioritized_replay = prioritized_replay
-        memory_class = (
-            PrioritizedReplayMemory if prioritized_replay else TransitionReplayMemory
-        )
-        self.memory = memory_class(**self.memory_kwargs)
-        self.exploration_policy = exploration_factory(
-            self.env.action_space, **self.exploration_kwargs
-=======
         env = self.env
         assert isinstance(env.observation_space, spaces.Box)
         assert isinstance(env.action_space, spaces.Discrete)
@@ -188,7 +164,6 @@
         optimizer_kwargs = {"optimizer_type": optimizer_type, "lr": learning_rate}
         self._optimizer = optimizer_factory(
             self._qnet_online.parameters(), **optimizer_kwargs
->>>>>>> d25a2ac4
         )
         self._loss_function = loss_function_factory(loss_function, reduction="none")
 
