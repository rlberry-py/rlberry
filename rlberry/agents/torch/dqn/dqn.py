--- conflicted
+++ resolved
@@ -134,14 +134,9 @@
         self.target_update = target_update
         self.double = double
 
-<<<<<<< HEAD
-        assert isinstance(self.env.action_space, spaces.Discrete), \
-            "Only compatible with Discrete action spaces."
-=======
         assert isinstance(
-            env.action_space, spaces.Discrete
+            self.env.action_space, spaces.Discrete
         ), "Only compatible with Discrete action spaces."
->>>>>>> 8d1a5239
 
         self.prioritized_replay = prioritized_replay
         memory_class = (
