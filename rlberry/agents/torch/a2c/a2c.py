--- conflicted
+++ resolved
@@ -77,10 +77,6 @@
         entr_coef=0.01,
         learning_rate=0.01,
         optimizer_type="ADAM",
-<<<<<<< HEAD
-        k_epochs=5,
-=======
->>>>>>> 85176dea
         policy_net_fn=None,
         value_net_fn=None,
         policy_net_kwargs=None,
@@ -252,35 +248,6 @@
         old_states = torch.stack(self.memory.states).to(self.device).detach()
         old_actions = torch.stack(self.memory.actions).to(self.device).detach()
 
-<<<<<<< HEAD
-        # optimize policy for K epochs
-        for _ in range(self.k_epochs):
-            # evaluate old actions and values
-            action_dist = self.cat_policy(old_states)
-            logprobs = action_dist.log_prob(old_actions)
-            state_values = torch.squeeze(self.value_net(old_states))
-            dist_entropy = action_dist.entropy()
-
-            # normalize the advantages
-            advantages = rewards - state_values.detach()
-            advantages = (advantages - advantages.mean()) / (advantages.std() + 1e-8)
-            # find pg loss
-            pg_loss = -logprobs * advantages
-            loss = (
-                pg_loss
-                + 0.5 * self.MseLoss(state_values, rewards)
-                - self.entr_coef * dist_entropy
-            )
-
-            # take gradient step
-            self.policy_optimizer.zero_grad()
-            self.value_optimizer.zero_grad()
-
-            loss.mean().backward()
-
-            self.policy_optimizer.step()
-            self.value_optimizer.step()
-=======
         # evaluate old actions and values
         action_dist = self.cat_policy(old_states)
         logprobs = action_dist.log_prob(old_actions)
@@ -306,7 +273,6 @@
 
         self.policy_optimizer.step()
         self.value_optimizer.step()
->>>>>>> 85176dea
 
         # copy new weights into old policy
         self.cat_policy_old.load_state_dict(self.cat_policy.state_dict())
@@ -319,23 +285,12 @@
         batch_size = trial.suggest_categorical("batch_size", [1, 4, 8, 16, 32])
         gamma = trial.suggest_categorical("gamma", [0.9, 0.95, 0.99])
         learning_rate = trial.suggest_loguniform("learning_rate", 1e-5, 1)
-<<<<<<< HEAD
 
         entr_coef = trial.suggest_loguniform("entr_coef", 1e-8, 0.1)
-
-        k_epochs = trial.suggest_categorical("k_epochs", [1, 5, 10, 20])
-=======
-
-        entr_coef = trial.suggest_loguniform("entr_coef", 1e-8, 0.1)
->>>>>>> 85176dea
 
         return {
             "batch_size": batch_size,
             "gamma": gamma,
             "learning_rate": learning_rate,
             "entr_coef": entr_coef,
-<<<<<<< HEAD
-            "k_epochs": k_epochs,
-=======
->>>>>>> 85176dea
         }