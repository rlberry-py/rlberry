--- conflicted
+++ resolved
@@ -11,13 +11,8 @@
 from rlberry.agents.torch.utils.models import default_value_net_fn
 from rlberry.agents.torch.utils.utils import _normalize, stable_kl_div
 from rlberry.utils.torch import choose_device
-<<<<<<< HEAD
-from rlberry.wrappers.uncertainty_estimator_wrapper import UncertaintyEstimatorWrapper
-from rlberry.utils.factory import load
-=======
 from rlberry.utils.factory import load
 from typing import Optional
->>>>>>> 08284687
 
 logger = logging.getLogger(__name__)
 
@@ -111,36 +106,12 @@
         else:
             self.policy_net_fn = policy_net_fn
 
-<<<<<<< HEAD
-        #
-        if isinstance(policy_net_fn, str):
-            self.policy_net_fn = load(policy_net_fn)
-        elif policy_net_fn is None:
-            self.policy_net_fn = default_policy_net_fn
-        else:
-            self.policy_net_fn = policy_net_fn
-
-        if isinstance(value_net_fn, str):
-            self.value_net_fn = load(value_net_fn)
-        elif policy_net_fn is None:
-            self.value_net_fn = default_value_net_fn
-        else:
-            self.value_net_fn = value_net_fn
-
-        #
-        self.use_bonus = use_bonus
-        if self.use_bonus:
-            self.env = UncertaintyEstimatorWrapper(
-                self.env, **uncertainty_estimator_kwargs
-            )
-=======
         if isinstance(value_net_fn, str):
             self.value_net_fn = load(value_net_fn)
         elif value_net_fn is None:
             self.value_net_fn = default_value_net_fn
         else:
             self.value_net_fn = value_net_fn
->>>>>>> 08284687
 
         self.optimizer_kwargs = {"optimizer_type": optimizer_type, "lr": learning_rate}
 
@@ -182,10 +153,6 @@
         self.cat_policy_old.load_state_dict(self.cat_policy.state_dict())
 
         self.MseLoss = nn.MSELoss()
-<<<<<<< HEAD
-        self.memory = Memory()
-        self.episode = 0
-=======
 
         self.memory = ReplayBuffer(max_replay_size=self.batch_size, rng=self.rng)
         self.memory.setup_entry("states", dtype=np.float32)
@@ -195,7 +162,6 @@
 
         self.total_timesteps = 0
         self.total_episodes = 0
->>>>>>> 08284687
 
     def policy(self, state):
         assert self.cat_policy is not None
@@ -282,49 +248,11 @@
                 episode_timesteps = 0
                 observation = self.env.reset()
 
-<<<<<<< HEAD
-    def _run_episode(self):
-        # interact for H steps
-        episode_rewards = 0
-        state = self.env.reset()
-        for i in range(self.horizon):
-            # run old policy and collect experience
-            action = self.policy(state)
-            next_state, reward, done, _ = self.env.step(action)
-
-            # save in batch
-            self.memory.rewards.append(reward)
-            self.memory.is_terminals.append(done)
-            episode_rewards += reward
-
-            # deal with terminal states, or update state and loop again
-            if done:
-                break
-            elif i == self.horizon - 1:
-                self.memory.is_terminals[-1] = True
-            else:
-                state = next_state
-
-        # update
-        self.episode += 1
-
-        # update policy
-        if self.episode % self.batch_size == 0:
-            self._update()
-            self.memory.clear_memory()
-
-        # log rewards and losses
-        if self.writer is not None:
-            self.writer.add_scalar("episode_rewards", episode_rewards, self.episode)
-
-        return episode_rewards
-=======
     def _select_action(self, state):
         state = torch.from_numpy(state).float().to(self.device)
         action_dist = self.cat_policy_old(state)
         action = action_dist.sample()
         return action.item()
->>>>>>> 08284687
 
     def _update(self):
         # monte carlo estimate of rewards
@@ -345,12 +273,6 @@
             discounted_reward = reward + (self.gamma * discounted_reward)
             rewards.insert(0, discounted_reward)
 
-<<<<<<< HEAD
-        # normalize the rewards
-        rewards = torch.tensor(rewards).to(self.device).float()
-        if self.normalize:
-            rewards = _normalize(rewards)
-=======
         # convert to tensor
         rewards = torch.FloatTensor(rewards).to(self.device)
         memory_states_tensors = [
@@ -359,7 +281,6 @@
         memory_actions_tensors = [
             torch.tensor(actions).to(self.device) for actions in memory_actions
         ]
->>>>>>> 08284687
 
         # convert list to tensor
         old_states = torch.stack(memory_states_tensors).to(self.device).detach()
