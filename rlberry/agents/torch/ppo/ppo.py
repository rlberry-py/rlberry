--- conflicted
+++ resolved
@@ -103,14 +103,11 @@
         **kwargs
     ):  # TODO: sort arguments
 
-<<<<<<< HEAD
-=======
         # For all parameters, define self.param = param
         _, _, _, values = inspect.getargvalues(inspect.currentframe())
         values.pop("self")
         for arg, val in values.items():
             setattr(self, arg, val)
->>>>>>> 85176dea
         AgentWithSimplePolicy.__init__(self, env, **kwargs)
 
         # bonus
