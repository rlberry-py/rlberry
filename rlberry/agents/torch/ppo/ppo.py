--- conflicted
+++ resolved
@@ -1,13 +1,9 @@
-import gym.spaces as spaces
 import numpy as np
 import torch
 import torch.nn as nn
 
-<<<<<<< HEAD
 import gymnasium.spaces as spaces
-=======
 import rlberry
->>>>>>> a21f5cd1
 from rlberry.agents import AgentWithSimplePolicy
 from rlberry.envs.utils import process_env
 from rlberry.agents.torch.utils.training import optimizer_factory
@@ -288,28 +284,10 @@
             rate. If None, a default scheduler is used.
         """
         del kwargs
-<<<<<<< HEAD
-        timesteps_counter = 0
-        episode_rewards = 0.0
-        episode_timesteps = 0
-        observation,info = self.env.reset()
-
-        while timesteps_counter < budget:
-            # running policy_old
-            observation = torch.from_numpy(observation).float().to(self.device)
-            action, action_logprob = self._select_action(observation)
-            next_observation, reward, terminated, truncated, info = self.env.step(action)
-            done = terminated or truncated
-            if self._policy.ctns_actions:
-                action = torch.from_numpy(action).float().to(self.device)
-            else:
-                action = torch.tensor(action).float().to(self.device)
-=======
 
         if lr_scheduler is None:
             lr_scheduler = self._get_lr_scheduler(budget)
         timesteps_counter = 0
->>>>>>> a21f5cd1
 
         episode_returns = np.zeros(self.n_envs, dtype=np.float32)
         episode_lengths = np.zeros(self.n_envs, dtype=np.int32)
@@ -358,11 +336,7 @@
             # append data to memory and update variables
             self.memory.append(
                 {
-<<<<<<< HEAD
-                    "states": observation,
-=======
                     "observations": obs.cpu().numpy(),
->>>>>>> a21f5cd1
                     "actions": action,
                     "rewards": reward,
                     "dones": done,
@@ -388,20 +362,12 @@
                 )
                 self.writer.add_scalar("evaluation", evaluation, self.total_timesteps)
 
-<<<<<<< HEAD
-            # counters and next obs
-            self.total_timesteps += 1
-            timesteps_counter += 1
-            episode_timesteps += 1
-            observation = next_observation
-=======
             # update with collected experience
             if timesteps_counter % (self.n_envs * self.n_steps) == 0:
                 if self.lr_schedule != "constant":
                     lr = lr_scheduler(self.total_timesteps)
                     self.optimizer.param_groups[0]["lr"] = lr
                 self._update(next_obs=next_obs, next_done=next_done)
->>>>>>> a21f5cd1
 
     def _get_lr_scheduler(self, budget):
         """
@@ -417,26 +383,10 @@
         Select an action given the current state using the policy network.
         Also returns the log probability of the selected action.
 
-<<<<<<< HEAD
-            if done:
-                self.total_episodes += 1
-                self.memory.end_episode()
-                if self.writer:
-                    self.writer.add_scalar(
-                        "episode_rewards", episode_rewards, self.total_timesteps
-                    )
-                    self.writer.add_scalar(
-                        "total_episodes", self.total_episodes, self.total_timesteps
-                    )
-                episode_rewards = 0.0
-                episode_timesteps = 0
-                observation,info = self.env.reset()
-=======
         Parameters
         ----------
         obs: torch.Tensor
             Observation tensor of shape (batch_size, obs_dim)
->>>>>>> a21f5cd1
 
         Returns
         -------
