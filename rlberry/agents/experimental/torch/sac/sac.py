from .utils import ReplayBuffer, get_qref, get_vref, alpha_sync

import torch
import torch.nn as nn
from torch.nn.functional import one_hot
import gymnasium.spaces as spaces

from rlberry.agents import AgentWithSimplePolicy
from rlberry.agents.torch.utils.training import optimizer_factory
from rlberry.agents.torch.utils.models import default_policy_net_fn
from rlberry.agents.torch.utils.models import default_value_net_fn
from rlberry.agents.torch.utils.models import default_twinq_net_fn
from rlberry.utils.torch import choose_device
from rlberry.wrappers.uncertainty_estimator_wrapper import UncertaintyEstimatorWrapper

import rlberry

logger = rlberry.logger


class SACAgent(AgentWithSimplePolicy):
    """
    Experimental Soft Actor Critic Agent (WIP).

    SAC, or SOFT Actor Critic, an offpolicy actor-critic deep RL algorithm
    based on the maximum entropy reinforcement learning framework. In this
    framework, the actor aims to maximize expected reward while also
    maximizing entropy.

    Parameters
    ----------
    env : Model
        Online model with continuous (Box) state space and discrete actions
    batch_size : int
        Number of episodes to wait before updating the policy.
    gamma : double
        Discount factor in [0, 1].
    entr_coef : double
        Entropy coefficient.
    learning_rate : double
        Learning rate.
    optimizer_type: str
        Type of optimizer. 'ADAM' by defaut.
    k_epochs : int
        Number of epochs per update.
    policy_net_fn : function(env, **kwargs)
        Function that returns an instance of a policy network (pytorch).
        If None, a default net is used.
    value_net_fn : function(env, **kwargs)
        Function that returns an instance of a value network (pytorch).
        If None, a default net is used.
    twinq_net_fn : function(env, **kwargs)
        Function that returns a tuple composed of two Q networks (pytorch).
        If None, a default net function is used.
    policy_net_kwargs : dict
        kwargs for policy_net_fn
    value_net_kwargs : dict
        kwargs for value_net_fn
    twinq_net_kwargs : dict
        kwargs for twinq_net_fn
    use_bonus : bool, default = False
        If true, compute an 'exploration_bonus' and add it to the reward.
        See also UncertaintyEstimatorWrapper.
    uncertainty_estimator_kwargs : dict
        Arguments for the UncertaintyEstimatorWrapper
    device : str
        Device to put the tensors on

    References
    ----------
    Haarnoja, Tuomas, et al. "Soft actor-critic algorithms and applications."
    arXiv preprint arXiv:1812.05905 (2018).
    """

    name = "SAC"

    def __init__(
        self,
        env,
        batch_size=8,
        gamma=0.99,
        entr_coef=0.01,
        learning_rate=0.01,
        buffer_capacity: int = 30000,
        optimizer_type="ADAM",
        k_epochs=5,
        policy_net_fn=None,
        value_net_fn=None,
        twinq_net_fn=None,
        policy_net_kwargs=None,
        value_net_kwargs=None,
        twinq_net_kwargs=None,
        use_bonus=False,
        uncertainty_estimator_kwargs=None,
        device="cuda:best",
        **kwargs
    ):
        AgentWithSimplePolicy.__init__(self, env, **kwargs)

        self.use_bonus = use_bonus
        if self.use_bonus:
            self.env = UncertaintyEstimatorWrapper(
                self.env, **uncertainty_estimator_kwargs
            )

        self.batch_size = batch_size
        self.gamma = gamma
        self.entr_coef = entr_coef
        self.learning_rate = learning_rate
        self.buffer_capacity = buffer_capacity
        self.k_epochs = k_epochs
        self.device = choose_device(device)

        self.policy_net_kwargs = policy_net_kwargs or {}
        self.value_net_kwargs = value_net_kwargs or {}
        self.twinq_net_kwargs = twinq_net_kwargs or {}

        self.state_dim = self.env.observation_space.shape[0]
        self.action_dim = self.env.action_space.n

        #
        self.policy_net_fn = policy_net_fn or default_policy_net_fn
        self.value_net_fn = value_net_fn or default_value_net_fn
        self.twinq_net_fn = twinq_net_fn or default_twinq_net_fn

        self.optimizer_kwargs = {"optimizer_type": optimizer_type, "lr": learning_rate}

        # check environment
        assert isinstance(self.env.observation_space, spaces.Box)
        assert isinstance(self.env.action_space, spaces.Discrete)

        # categorical policy function
        self.cat_policy = None

        # initialize
        self.reset()

        # initialize replay buffer
        self.replay_buffer = ReplayBuffer(buffer_capacity, self.rng)

    def reset(self, **kwargs):
        # actor
        self.cat_policy = self.policy_net_fn(self.env, **self.policy_net_kwargs).to(
            self.device
        )
        self.policy_optimizer = optimizer_factory(
            self.cat_policy.parameters(), **self.optimizer_kwargs
        )
        self.cat_policy_old = self.policy_net_fn(self.env, **self.policy_net_kwargs).to(
            self.device
        )
        self.cat_policy_old.load_state_dict(self.cat_policy.state_dict())

        # critic
        self.value_net = self.value_net_fn(self.env, **self.value_net_kwargs).to(
            self.device
        )
        self.target_value_net = self.value_net_fn(self.env, **self.value_net_kwargs).to(
            self.device
        )
        self.value_optimizer = optimizer_factory(
            self.value_net.parameters(), **self.optimizer_kwargs
        )
        self.target_value_net.load_state_dict(self.value_net.state_dict())

        # twinq networks
        twinq_net = self.twinq_net_fn(self.env, **self.twinq_net_kwargs)
        self.q1, self.q2 = twinq_net
        self.q1.to(self.device)
        self.q2.to(self.device)
        self.q1_optimizer = optimizer_factory(
            self.q1.parameters(), **self.optimizer_kwargs
        )
        self.q2_optimizer = optimizer_factory(
            self.q2.parameters(), **self.optimizer_kwargs
        )

        # loss function
        self.MseLoss = nn.MSELoss()

        # initialize episode counter
        self.episode = 0

    def policy(self, observation):
        state = observation
        assert self.cat_policy is not None
        state = torch.from_numpy(state).float().to(self.device)
        action_dist = self.cat_policy_old(state)
        action = action_dist.sample().item()
        return action

    def fit(self, budget: int, **kwargs):
        """
        Train the agent using the provided environment.

        Parameters
        ----------
        budget: int
            number of episodes. Each episode runs for self.horizon unless it
            enconters a terminal state in which case it stops early.
        """
        del kwargs
        n_episodes_to_run = budget
        count = 0
        while count < n_episodes_to_run:
            self._run_episode()
            count += 1

    def _get_batch(self, device="cpu"):
        (
            batch_state,
            batch_next_state,
            batch_action,
            batch_action_log_prob,
            batch_reward,
            batch_done,
        ) = self.replay_buffer.sample(self.batch_size)

        # convert to torch tensors
        batch_state_tensor = torch.FloatTensor(batch_state).to(self.device)
        batch_next_state_tensor = torch.FloatTensor(batch_next_state).to(self.device)
        batch_action_tensor = torch.LongTensor(batch_action).to(self.device)
        batch_action_log_prob_tensor = torch.FloatTensor(batch_action_log_prob).to(
            self.device
        )
        batch_reward_tensor = (
            torch.FloatTensor(batch_reward).unsqueeze(1).to(self.device)
        )
        batch_done_tensor = torch.FloatTensor(batch_done).unsqueeze(1).to(self.device)

        return (
            batch_state_tensor,
            batch_next_state_tensor,
            batch_action_tensor,
            batch_action_log_prob_tensor,
            batch_reward_tensor,
            batch_done_tensor,
        )

    def _select_action(self, state):
        state = torch.from_numpy(state).float().to(self.device)
        action_dist = self.cat_policy_old(state)
        action = action_dist.sample()
        action_logprob = action_dist.log_prob(action)

        return action.item(), action_logprob.item()

    def _run_episode(self):
        # interact for H steps
        episode_rewards = 0
<<<<<<< HEAD
        observation,info = self.env.reset()
=======
        state, info = self.env.reset()
>>>>>>> 7f57b7c4
        done = False

        while not done:
            # running policy_old
            action, action_logprob = self._select_action(observation)
            next_observation, reward, terminated, truncated, info = self.env.step(action)
            done = terminated or truncated
            episode_rewards += reward

            # check whether to use bonus
            bonus = 0.0
            if self.use_bonus:
                if info is not None and "exploration_bonus" in info:
                    bonus = info["exploration_bonus"]

            # save in batch
            self.replay_buffer.push(
                (observation, next_observation, action, action_logprob, reward + bonus, done)
            )

            # update observation
            observation = next_observation

        # update; TODO this condition "self.episode % self.batch_size == 0:" seems to be  completely random to me
        # implement self.episode -> self.steps
        self.episode += 1
        if self.episode % self.batch_size == 0:
            self._update()

        # add rewards to writer
        if self.writer is not None:
            self.writer.add_scalar("episode_rewards", episode_rewards, self.episode)

        return episode_rewards

    def _update(self):
        # optimize for K epochs
        for _ in range(self.k_epochs):
            # sample batch
            batch = self._get_batch(self.device)
            states, _, actions, _, _, _ = batch

            # compute target values
            qref = get_qref(batch, self.target_value_net, self.gamma, self.device)
            vref = get_vref(
                self.env,
                batch,
                (self.q1, self.q2),
                self.cat_policy,
                self.entr_coef,
                self.device,
            )

            # Critic
            self.value_optimizer.zero_grad()
            val_v = self.value_net(states)
            v_loss_v = self.MseLoss(val_v.squeeze(), vref)
            v_loss_v.backward()
            self.value_optimizer.step()
            if self.writer is not None:
                self.writer.add_scalar("loss_v", float(v_loss_v.detach()), self.episode)

            # TwinQ
            self.q1_optimizer.zero_grad()
            self.q2_optimizer.zero_grad()
            actions_one_hot = one_hot(actions, self.env.action_space.n)
            q1_v, q2_v = self.q1(torch.cat([states, actions_one_hot], dim=1)), self.q2(
                torch.cat([states, actions_one_hot], dim=1)
            )
            q1_loss_v = self.MseLoss(q1_v.squeeze(), qref.detach())
            q2_loss_v = self.MseLoss(q2_v.squeeze(), qref.detach())
            q1_loss_v.backward()
            q2_loss_v.backward()
            self.q1_optimizer.step()
            self.q2_optimizer.step()
            if self.writer is not None:
                self.writer.add_scalar(
                    "loss_q1", float(q1_loss_v.detach()), self.episode
                )
                self.writer.add_scalar(
                    "loss_q2", float(q2_loss_v.detach()), self.episode
                )

            # Actor
            self.policy_optimizer.zero_grad()
            action_dist = self.cat_policy(states)
            acts_v = action_dist.sample()
            acts_v_one_hot = one_hot(acts_v, self.env.action_space.n)
            q_out_v1 = self.q1(torch.cat([states, acts_v_one_hot], dim=1))
            q_out_v2 = self.q2(torch.cat([states, acts_v_one_hot], dim=1))
            q_out_v = torch.min(q_out_v1, q_out_v2)
            act_loss = (
                -q_out_v.mean() + self.entr_coef * action_dist.log_prob(acts_v).mean()
            )
            act_loss.backward()
            self.policy_optimizer.step()
            if self.writer is not None:
                self.writer.add_scalar(
                    "loss_act", float(act_loss.detach()), self.episode
                )

        # copy new weights into old policy
        self.cat_policy_old.load_state_dict(self.cat_policy.state_dict())

        # update target_value_net
        alpha_sync(self.value_net, self.target_value_net, 1 - 1e-3)

    #
    # For hyperparameter optimization
    #
    @classmethod
    def sample_parameters(cls, trial):
        batch_size = trial.suggest_categorical("batch_size", [1, 4, 8, 16, 32])
        gamma = trial.suggest_categorical("gamma", [0.9, 0.95, 0.99])
        learning_rate = trial.suggest_loguniform("learning_rate", 1e-5, 1)
        entr_coef = trial.suggest_loguniform("entr_coef", 1e-8, 0.1)
        k_epochs = trial.suggest_categorical("k_epochs", [1, 5, 10, 20])

        return {
            "batch_size": batch_size,
            "gamma": gamma,
            "learning_rate": learning_rate,
            "entr_coef": entr_coef,
            "k_epochs": k_epochs,
        }<|MERGE_RESOLUTION|>--- conflicted
+++ resolved
@@ -248,11 +248,7 @@
     def _run_episode(self):
         # interact for H steps
         episode_rewards = 0
-<<<<<<< HEAD
         observation,info = self.env.reset()
-=======
-        state, info = self.env.reset()
->>>>>>> 7f57b7c4
         done = False
 
         while not done:
