--- conflicted
+++ resolved
@@ -3,31 +3,8 @@
 from stable_baselines3 import A2C
 
 from rlberry.envs import gym_make
-<<<<<<< HEAD
 from rlberry.agents.stable_baselines import StableBaselinesAgent
-from rlberry.utils.check_agent import (
-    check_agent_manager,
-    check_seeding_agent,
-    check_save_load,
-)
-
-
-def _sb3_check_rl_agent(agent_cls, env, init_kwargs=None):
-    """
-    Check that an RL agent can be instantiated and fit.
-
-    Note
-    ----
-    Does not check that the fit is additive, because that doesn't seem to be
-    always the case with StableBaselines3.
-    """
-    check_agent_manager(agent_cls, env, init_kwargs=init_kwargs)
-    check_seeding_agent(agent_cls, env, init_kwargs=init_kwargs)
-    check_save_load(agent_cls, env, init_kwargs=init_kwargs)
-=======
-from rlberry.agents import StableBaselinesAgent
 from rlberry.utils.check_agent import check_rl_agent
->>>>>>> 373f20b2
 
 
 def test_sb3_agent():
