from abc import ABC, abstractmethod
import dill
import pickle
import bz2
import _pickle as cPickle
import numpy as np
from inspect import signature
from pathlib import Path
from rlberry import metadata_utils
from rlberry import types
from rlberry.seeding.seeder import Seeder
from rlberry.seeding import safe_reseed
from rlberry.envs.utils import process_env
from rlberry.utils.writers import DefaultWriter
from typing import Optional
import inspect

import rlberry

logger = rlberry.logger


class Agent(ABC):
    """Basic interface for agents.

    If the 'inherited class' from Agent use the torch lib, that is higly recommanded to inherit :class:`~rlberry.agents.AgentTorch` instead.

    .. note::
        | 1 - Abstract Class : can't be cannot be instantiated. The abstract methods have to be overwriten by the 'inherited class' agent.
        | 2 - Classes that implements this interface can send `**kwargs` to initiate :code:`Agent.__init__()`, but the keys must match the parameters.

    Parameters
    ----------
    env : :class:`gymnasium.Env` or tuple (constructor, kwargs)
        Environment on which to train the agent.
    eval_env : :class:`gymnasium.Env` or tuple (constructor, kwargs)
        Environment on which to evaluate the agent. If None, copied from env.
    copy_env : bool
        If true, makes a deep copy of the environment.
    compress_pickle : bool
        If true, compress the save files using bz2.
    seeder : :class:`~rlberry.seeding.seeder.Seeder`, int, or None
        Seeder/seed for random number generation.
    output_dir : str or Path
        Directory that the agent can use to store data.
    _execution_metadata : ExecutionMetadata, optional
        Extra information about agent execution (e.g. about which is the process id where the agent is running).
        Used by :class:`~rlberry.manager.ExperimentManager`.
    _default_writer_kwargs : dict, optional
        Parameters to initialize :class:`~rlberry.utils.writers.DefaultWriter` (attribute self.writer).
        Used by :class:`~rlberry.manager.ExperimentManager`.
    _thread_shared_data : dict, optional
        Used by :class:`~rlberry.manager.ExperimentManager` to share data across Agent
        instances created in different threads.

    Attributes
    ----------
    name : string
        Agent identifier (not necessarily unique).
    env : :class:`gymnasium.Env` or tuple (constructor, kwargs)
        Environment on which to train the agent.
    eval_env : :class:`gymnasium.Env` or tuple (constructor, kwargs)
        Environment on which to evaluate the agent. If None, copied from env.
    writer : object, default: None
<<<<<<< HEAD
        Writer object to log the output (e.g. tensorboard SummaryWriter).
=======
        Writer object to log the output(e.g. tensorboard SummaryWriter).
>>>>>>> 81413717
    seeder : :class:`~rlberry.seeding.seeder.Seeder`, int, or None
        Seeder/seed for random number generation.
    rng : :class:`numpy.random._generator.Generator`
        Random number generator. If you use random numbers in your agent, this
        attribute must be used in order to ensure reproducibility. See `numpy's
        documentation <https://numpy.org/doc/stable/reference/random/generator.html>`_.
    output_dir : str or Path
        Directory that the agent can use to store data.
    unique_id : str
        Unique identifier for the agent instance. Can be used, for example,
        to create files/directories for the agent to log data safely.
    thread_shared_data : dict
        Data shared by agent instances among different threads.
    """

    name = ""

    def __init__(
        self,
        env: types.Env = None,
        eval_env: Optional[types.Env] = None,
        copy_env: bool = True,
        compress_pickle: bool = True,
        seeder: Optional[types.Seed] = None,
        output_dir: Optional[str] = None,
        _execution_metadata: Optional[metadata_utils.ExecutionMetadata] = None,
        _default_writer_kwargs: Optional[dict] = None,
        _thread_shared_data: Optional[dict] = None,
    ):
        self.seeder = Seeder(seeder)
        self.env = process_env(env, self.seeder, copy_env=copy_env)

        self.compress_pickle = compress_pickle
        # evaluation environment
        eval_env = eval_env or env
        self.eval_env = process_env(eval_env, self.seeder, copy_env=copy_env)

        # metadata
        self._execution_metadata = (
            _execution_metadata or metadata_utils.ExecutionMetadata()
        )
        self._unique_id = metadata_utils.get_unique_id(self)
        if self.name:
            self._unique_id = self.name + "_" + self._unique_id

        # create writer
        _default_writer_kwargs = _default_writer_kwargs or dict(
            name=self.name, execution_metadata=self._execution_metadata
        )
        self._writer = DefaultWriter(**_default_writer_kwargs)

        # output directory for the agent instance
        self._output_dir = output_dir or f"output_{self._unique_id}"
        self._output_dir = Path(self._output_dir)

        # shared data among threads
        self._thread_shared_data = _thread_shared_data

    @property
    def writer(self):
        """
<<<<<<< HEAD
        Writer object to log the output (e.g. tensorboard SummaryWriter).
=======
        Writer object to log the output (e.g. tensorboard SummaryWriter)..
>>>>>>> 81413717
        """
        return self._writer

    @property
    def unique_id(self):
        """
        Unique identifier for the agent instance. Can be used, for example, to create files/directories for the agent to log data safely.
        """
        return self._unique_id

    @property
    def output_dir(self):
        """
        Directory that the agent can use to store data.
        """
        return self._output_dir

    @property
    def rng(self):
        """
        Random number generator.
        """
        return self.seeder.rng

    @property
    def thread_shared_data(self):
        """
        Data shared by agent instances among different threads.
        """
        if self._thread_shared_data is None:
            return dict()
        return self._thread_shared_data

    @abstractmethod
    def fit(self, budget: int, **kwargs):
        """
        Abstract method to be overwriten by the 'inherited agent' developer.

        Train the agent with a fixed budget, using the provided environment.

        Parameters
        ----------
        budget: int
            Computational (or sample complexity) budget.
            It can be, for instance:

            * The number of timesteps taken by the environment (env.step) or the number of episodes;

            * The number of iterations for algorithms such as value/policy iteration;

            * The number of searches in MCTS (Monte-Carlo Tree Search) algorithms;

            among others.

            Ideally, calling

            .. code-block:: python

                fit(budget1)
                fit(budget2)

            should be equivalent to one call

            .. code-block:: python

                fit(budget1 + budget2)

            This property is required to reduce the time required for hyperparameter
            optimization (by allowing early stopping), but it is not strictly required
            elsewhere in the library.

            If the agent does not require a budget, set it to -1.
        **kwargs: Keyword Arguments
            Extra parameters specific to the implemented fit.
        """
        pass

    @abstractmethod
    def eval(self, **kwargs):
        """
        Abstract method.

        Returns a float measuring the quality of the agent (e.g. MC policy evaluation).

        Parameters
        ----------
        eval_env: object
            Environment for evaluation.
        **kwargs: Keyword Arguments
            Extra parameters specific to the implemented evaluation.
        """
        pass

    def set_writer(self, writer):
        """set self._writer. If is not None, add parameters values to writer."""
        self._writer = writer

        if self._writer:
            init_args = signature(self.__init__).parameters
            kwargs = [f"| {key} | {getattr(self, key, None)} |" for key in init_args]
            writer.add_text(
                "Hyperparameters",
                "| Parameter | Value |\n|-------|-------|\n" + "\n".join(kwargs),
            )

    @classmethod
    def sample_parameters(cls, trial):
        """
        Sample hyperparameters for hyperparam optimization using
        Optuna (https://optuna.org/)

        Note: only the kwargs sent to __init__ are optimized. Make sure to
        include in the Agent constructor all "optimizable" parameters.

        Parameters
        ----------
        trial: optuna.trial
        """
        raise NotImplementedError("agent.sample_parameters() not implemented.")

    def reseed(self, seed_seq=None):
        """
        Get new random number generator for the agent.

        Parameters
        ----------
        seed_seq : :class:`numpy.random.SeedSequence`, :class:`rlberry.seeding.seeder.Seeder` or int, default : None
            Seed sequence from which to spawn the random number generator.
            If None, generate random seed.
            If int, use as entropy for SeedSequence.
            If seeder, use seeder.seed_seq
        """
        # self.seeder
        if seed_seq is None:
            self.seeder = self.seeder.spawn()
        else:
            self.seeder = Seeder(seed_seq)
        safe_reseed(self.env, self.seeder)
        safe_reseed(self.eval_env, self.seeder)

    def save(self, filename):
        """
        Save agent object. By default, the agent is pickled.

        If overridden, the load() method must also be overriden.

        Before saving, consider setting writer to None if it can't be pickled (tensorboard writers
        keep references to files and cannot be pickled).

        Note: dill[1]_ is used when pickle fails
        (see https://stackoverflow.com/a/25353243, for instance).
        Pickle is tried first, since it is faster.

        Parameters
        ----------
        filename: Path or str
            File in which to save the Agent.

        Returns
        -------
        pathlib.Path
            If save() is successful, a Path object corresponding to the filename is returned.
            Otherwise, None is returned.

        .. warning:: The returned filename might differ from the input filename: For instance,
        the method can append the correct suffix to the name before saving.

        References
        ----------
        .. [1] https://github.com/uqfoundation/dill
        """
        # remove writer if not pickleable
        if not dill.pickles(self.writer):
            self.set_writer(None)
        # save
        filename = Path(filename).with_suffix(".pickle")
        filename.parent.mkdir(parents=True, exist_ok=True)

        dict_to_save = dict(self.__dict__)

        try:
            if not self.compress_pickle:
                with filename.open("wb") as ff:
                    pickle.dump(dict_to_save, ff)
            else:
                with bz2.BZ2File(filename, "wb") as ff:
                    cPickle.dump(dict_to_save, ff)
        except Exception as ex:
            try:
                if not self.compress_pickle:
                    with filename.open("wb") as ff:
                        dill.dump(dict_to_save, ff)
                else:
                    with bz2.BZ2File(filename, "wb") as ff:
                        dill.dump(dict_to_save, ff)
            except Exception as ex:
                logger.warning("Agent instance cannot be pickled: " + str(ex))
                return None

        return filename

    @classmethod
    def load(cls, filename, **kwargs):
        # If overridden, save() method must also be overriden.
        """Load agent object from filepath.
<<<<<<< HEAD
=======

        If overridden, save() method must also be overriden.
>>>>>>> 81413717

        Parameters
        ----------
        filename: str
            Path to the object (pickle) to load.
        **kwargs: Keyword Arguments
            Arguments required by the __init__ method of the Agent subclass to load.
        """

        filename = Path(filename).with_suffix(".pickle")
        obj = cls(**kwargs)

        try:
            if not obj.compress_pickle:
                with filename.open("rb") as ff:
                    tmp_dict = pickle.load(ff)
            else:
                with bz2.BZ2File(filename, "rb") as ff:
                    tmp_dict = cPickle.load(ff)
        except Exception as ex:
            if not obj.compress_pickle:
                with filename.open("rb") as ff:
                    tmp_dict = dill.load(ff)
            else:
                with bz2.BZ2File(filename, "rb") as ff:
                    tmp_dict = dill.load(ff)

        obj.__dict__.clear()
        obj.__dict__.update(tmp_dict)

        return obj

    @classmethod
    def _get_param_names(cls):
        """Get parameter names for the Agent"""
        # fetch the constructor or the original constructor before
        # deprecation wrapping if any
        init = getattr(cls.__init__, "deprecated_original", cls.__init__)
        if init is object.__init__:
            # No explicit constructor to introspect
            return []

        # introspect the constructor arguments to find the Agent parameters
        # to represent
        init_signature = inspect.signature(init)
        # Consider the constructor parameters excluding 'self'
        parameters = [
            p
            for p in init_signature.parameters.values()
            if p.name != "self" and p.kind != p.VAR_KEYWORD
        ]

        # Extract and sort argument names excluding 'self'
        return sorted([p.name for p in parameters])

    def get_params(self, deep=True):
        """
        Get parameters for this agent.

        Parameters
        ----------
        deep : bool, default=True
            If True, will return the parameters for this agent and
            contained subobjects.

        Returns
        -------
        params : dict
            Parameter names mapped to their values.
        """
        out = dict()
        for key in self._get_param_names():
            value = getattr(self, key)
            if deep and hasattr(value, "get_params"):
                deep_items = value.get_params().items()
                out.update((key + "__" + k, val) for k, val in deep_items)
            out[key] = value
        return out


class AgentWithSimplePolicy(Agent):
    """Interface for agents whose policy is a function of observations only.

    Requires a :meth:`policy` method, and a simple evaluation method (Monte-Carlo policy evaluation).

    The :meth:`policy` method takes an observation as input and returns an action.

    .. note::
<<<<<<< HEAD

=======
>>>>>>> 81413717
        | 1 - Abstract Class : can't be cannot be instantiated. The abstract methods have to be overwriten by the 'inherited class' agent.
        | 2 - Classes that implements this interface can send `**kwargs` to initiate :code:`Agent.__init__()` (:class:`~rlberry.agents.Agent`), but the keys must match the parameters.

    Parameters
    ----------
    env : gymnasium.Env or tuple (constructor, kwargs)
        Environment used to fit the agent.
    eval_env : gymnasium.Env or tuple (constructor, kwargs)
        Environment on which to evaluate the agent. If None, copied from env.
    copy_env : bool
        If true, makes a deep copy of the environment.
    compress_pickle : bool
        If true, compress the save files using bz2.
    seeder : :class:`~rlberry.seeding.seeder.Seeder`, int, or None
        Seeder/seed for random number generation.
    output_dir : str or Path
        Directory that the agent can use to store data.
    _execution_metadata : ExecutionMetadata, optional
        Extra information about agent execution (e.g. about which is the process id where the agent is running).
        Used by :class:`~rlberry.manager.ExperimentManager`.
    _default_writer_kwargs : dict, optional
        Parameters to initialize :class:`~rlberry.utils.writers.DefaultWriter` (attribute self.writer).
        Used by :class:`~rlberry.manager.ExperimentManager`.
    _thread_shared_data : dict, optional
        Used by :class:`~rlberry.manager.ExperimentManager` to share data across Agent instances created in different threads.
<<<<<<< HEAD
=======
    **kwargs : dict
        Classes that implement this interface must send ``**kwargs``
        to :code:`AgentWithSimplePolicy.__init__()`.
>>>>>>> 81413717

    Attributes
    ----------
    name : string
        Agent identifier (not necessarily unique).
    env : :class:`gymnasium.Env` or tuple (constructor, kwargs)
        Environment on which to train the agent.
    eval_env : :class:`gymnasium.Env` or tuple (constructor, kwargs)
        Environment on which to evaluate the agent. If None, copied from env.
    writer : object, default: None
<<<<<<< HEAD
        Writer object to log the output (e.g. tensorboard SummaryWriter).
=======
        Writer object to log the output(e.g. tensorboard SummaryWriter).
>>>>>>> 81413717
    seeder : :class:`~rlberry.seeding.seeder.Seeder`, int, or None
        Seeder/seed for random number generation.
    rng : :class:`numpy.random._generator.Generator`
        Random number generator. If you use random numbers in your agent, this
        attribute must be used in order to ensure reproducibility. See `numpy's
        documentation <https://numpy.org/doc/stable/reference/random/generator.html>`_.
    output_dir : str or Path
        Directory that the agent can use to store data.
    unique_id : str
        Unique identifier for the agent instance. Can be used, for example,
<<<<<<< HEAD
        to create files/directories for the agent to log data safely.
=======
        to create files/directories for the agent to log data safely..
>>>>>>> 81413717
    thread_shared_data : dict
        Data shared by agent instances among different threads.

    Examples
    --------
    >>> class RandomAgent(AgentWithSimplePolicy):
    >>>     name = "RandomAgent"
    >>>
    >>>     def __init__(self, env, **kwargs):
    >>>         AgentWithSimplePolicy.__init__(self, env, **kwargs)
    >>>
    >>>         def fit(self, budget=100, **kwargs):
    >>>             observation,info = self.env.reset()
    >>>             for ep in range(budget):
    >>>                 action = self.policy(observation)
    >>>                 observation, reward, terminated, truncated, info = self.env.step(action)
    >>>
    >>>         def policy(self, observation):
    >>>             return self.env.action_space.sample()  # choose an action at random
    """

    @abstractmethod
    def policy(self, observation):
        """
        Abstract method.
<<<<<<< HEAD

        The policy function takes an observation from the environment and returns an action.
        The specific implementation of the policy function depends on the agent's learning algorithm
        or strategy, which can be deterministic or stochastic.

        Parameters
        ----------
        observation (any): An observation from the environment.

        Returns
        -------
        action (any): The action to be taken based on the provided observation.

=======
        The policy function takes an observation from the environment and returns an action.
        The specific implementation of the policy function depends on the agent's learning algorithm
        or strategy, which can be deterministic or stochastic.
        Parameters
        ----------
        observation (any): An observation from the environment.
        Returns
        -------
        action (any): The action to be taken based on the provided observation.
>>>>>>> 81413717
        Notes
        -----
        The data type of 'observation' and 'action' can vary depending on the specific agent
        and the environment it interacts with.
        """
        pass

    def eval(self, eval_horizon=10**5, n_simulations=10, gamma=1.0):
        """
<<<<<<< HEAD
        Monte-Carlo policy evaluation [1]_ method to estimate the mean discounted reward
        using the current policy on the evaluation environment.
=======
        Monte-Carlo policy evaluation [1]_ method to estimate the mean discounted reward using the current policy on the evaluation environment.
>>>>>>> 81413717

        Parameters
        ----------
        eval_horizon : int, optional, default: 10**5
            Maximum episode length, representing the horizon for each simulation.
        n_simulations : int, optional, default: 10
            Number of Monte Carlo simulations to perform for the evaluation.
        gamma : float, optional, default: 1.0
            Discount factor for future rewards.

        Returns
        -------
        float
            The mean value over 'n_simulations' of the sum of rewards obtained in each simulation.

        References
        ----------
        .. [1] Sutton, R. S., & Barto, A. G. (2018). Reinforcement Learning: An Introduction.
            MIT Press.
        """

        episode_rewards = np.zeros(n_simulations)
        for sim in range(n_simulations):
            observation, info = self.eval_env.reset()
            tt = 0
            while tt < eval_horizon:
                action = self.policy(observation)
                observation, reward, terminated, truncated, info = self.eval_env.step(
                    action
                )
                done = terminated or truncated
                episode_rewards[sim] += reward * np.power(gamma, tt)
                tt += 1
                if done:
                    break
        return episode_rewards.mean()


class AgentTorch(Agent):
    # Need a specific save and load to manage torch.
    """
    Abstract Class to inherit for torch agents.
<<<<<<< HEAD

    This class use the 'torch' functions to save/load agents.

    .. note::

=======
    This class use the 'torch' functions to save/load agents.
    .. note::
>>>>>>> 81413717
        | 1 - Abstract Class : can't be cannot be instantiated. The abstract methods (from Agent) have to be overwriten by the 'inherited class' agent.
        | 2 - Classes that implements this interface can send `**kwargs` to initiate :code:`Agent.__init__()`(:class:`~rlberry.agents.Agent`), but the keys must match the parameters.

    Parameters
    ----------
    env : gymnasium.Env or tuple (constructor, kwargs)
        Environment used to fit the agent.
    eval_env : gymnasium.Env or tuple (constructor, kwargs)
        Environment on which to evaluate the agent. If None, copied from env.
    copy_env : bool
        If true, makes a deep copy of the environment.
    compress_pickle : bool
        If true, compress the save files using bz2.
    seeder : :class:`~rlberry.seeding.seeder.Seeder`, int, or None
        Seeder/seed for random number generation.
    output_dir : str or Path
        Directory that the agent can use to store data.
    _execution_metadata : ExecutionMetadata, optional
        Extra information about agent execution (e.g. about which is the process id where the agent is running).
        Used by :class:`~rlberry.manager.ExperimentManager`.
    _default_writer_kwargs : dict, optional
        Parameters to initialize :class:`~rlberry.utils.writers.DefaultWriter` (attribute self.writer).
        Used by :class:`~rlberry.manager.ExperimentManager`.
    _thread_shared_data : dict, optional
        Used by :class:`~rlberry.manager.ExperimentManager` to share data across Agent
        instances created in different threads.

    Attributes
    ----------
    name : string
        Agent identifier (not necessarily unique).
    env : :class:`gymnasium.Env` or tuple (constructor, kwargs)
        Environment on which to train the agent.
    eval_env : :class:`gymnasium.Env` or tuple (constructor, kwargs)
        Environment on which to evaluate the agent. If None, copied from env.
    writer : object, default: None
        Writer object (e.g. tensorboard SummaryWriter).
    seeder : :class:`~rlberry.seeding.seeder.Seeder`, int, or None
        Seeder/seed for random number generation.
    rng : :class:`numpy.random._generator.Generator`
        Random number generator. If you use random numbers in your agent, this
        attribute must be used in order to ensure reproducibility. See `numpy's
        documentation <https://numpy.org/doc/stable/reference/random/generator.html>`_.
    output_dir : str or Path
        Directory that the agent can use to store data.
    unique_id : str
        Unique identifier for the agent instance. Can be used, for example,
        to create files/directories for the agent to log data safely.
    thread_shared_data : dict
        Data shared by agent instances among different threads.
    """

    def save(self, filename):
        # Overwrite the 'save' method to manage CPU and GPU with torch agent
        # If overridden, the load() method must also be overriden.
        """
<<<<<<< HEAD
=======
        ----- documentation from original save -----

>>>>>>> 81413717
        Save agent object. By default, the agent is pickled.

        Before saving, consider setting writer to None if it can't be pickled (tensorboard writers
        keep references to files and cannot be pickled).

        Note: dill[1]_ is used when pickle fails
        (see https://stackoverflow.com/a/25353243, for instance).
        Pickle is tried first, since it is faster.

        Parameters
        ----------
        filename: Path or str
            File in which to save the Agent.

        Returns
        -------
        pathlib.Path
            If save() is successful, a Path object corresponding to the filename is returned.
            Otherwise, None is returned.

        .. warning:: The returned filename might differ from the input filename: For instance,
        the method can append the correct suffix to the name before saving.

        References
        ----------
        .. [1] https://github.com/uqfoundation/dill
        """

        import torch

        # remove writer if not pickleable
        if not dill.pickles(self.writer):
            self.set_writer(None)
        # save
        filename = Path(filename).with_suffix(".pickle")
        filename.parent.mkdir(parents=True, exist_ok=True)

        dict_to_save = dict(self.__dict__)

        try:
            if not self.compress_pickle:
                with filename.open("wb") as ff:
                    torch.save(dict_to_save, ff, pickle)
            else:
                with bz2.BZ2File(filename, "wb") as ff:
                    torch.save(dict_to_save, ff, cPickle)
        except Exception as ex:
            try:
                if not self.compress_pickle:
                    with filename.open("wb") as ff:
                        torch.save(dict_to_save, ff, dill)
                else:
                    with bz2.BZ2File(filename, "wb") as ff:
                        torch.save(dict_to_save, ff, dill)
            except Exception as ex:
                logger.warning("Agent instance cannot be pickled: " + str(ex))
                return None

        return filename

    @classmethod
    def load(cls, filename, **kwargs):
        # Overwrite 'load' method to manage CPU vs GPU with torch agent.
        # If overridden, save() method must also be overriden.
<<<<<<< HEAD
        """Load agent object from filepath.
=======
        """
        ----- documentation from original load -----
        Load agent object.
>>>>>>> 81413717

        Parameters
        ----------
        filename: str
            Path to the object (pickle) to load.
        **kwargs: Keyword Arguments
            Arguments required by the __init__ method of the Agent subclass to load.
        """

        from rlberry.utils.torch import choose_device
        import torch

        device_str = "cuda:best"
        if "device" in kwargs.keys():
            device_str = kwargs.pop("device", None)
        device = choose_device(device_str)

        filename = Path(filename).with_suffix(".pickle")
        obj = cls(**kwargs)

        try:
            if not obj.compress_pickle:
                with filename.open("rb") as ff:
                    tmp_dict = torch.load(ff, map_location=device, pickle_module=pickle)
            else:
                with bz2.BZ2File(filename, "rb") as ff:
                    tmp_dict = torch.load(
                        ff, map_location=device, pickle_module=cPickle
                    )
        except Exception as ex:
            if not obj.compress_pickle:
                with filename.open("rb") as ff:
                    tmp_dict = torch.load(ff, map_location=device, pickle_module=dill)
            else:
                with bz2.BZ2File(filename, "rb") as ff:
                    tmp_dict = torch.load(ff, map_location=device, pickle_module=dill)

        obj.__dict__.clear()
        obj.__dict__.update(tmp_dict)

        obj.device = device
        return obj<|MERGE_RESOLUTION|>--- conflicted
+++ resolved
@@ -62,11 +62,7 @@
     eval_env : :class:`gymnasium.Env` or tuple (constructor, kwargs)
         Environment on which to evaluate the agent. If None, copied from env.
     writer : object, default: None
-<<<<<<< HEAD
         Writer object to log the output (e.g. tensorboard SummaryWriter).
-=======
-        Writer object to log the output(e.g. tensorboard SummaryWriter).
->>>>>>> 81413717
     seeder : :class:`~rlberry.seeding.seeder.Seeder`, int, or None
         Seeder/seed for random number generation.
     rng : :class:`numpy.random._generator.Generator`
@@ -128,11 +124,7 @@
     @property
     def writer(self):
         """
-<<<<<<< HEAD
-        Writer object to log the output (e.g. tensorboard SummaryWriter).
-=======
         Writer object to log the output (e.g. tensorboard SummaryWriter)..
->>>>>>> 81413717
         """
         return self._writer
 
@@ -338,11 +330,8 @@
     def load(cls, filename, **kwargs):
         # If overridden, save() method must also be overriden.
         """Load agent object from filepath.
-<<<<<<< HEAD
-=======
 
         If overridden, save() method must also be overriden.
->>>>>>> 81413717
 
         Parameters
         ----------
@@ -431,10 +420,6 @@
     The :meth:`policy` method takes an observation as input and returns an action.
 
     .. note::
-<<<<<<< HEAD
-
-=======
->>>>>>> 81413717
         | 1 - Abstract Class : can't be cannot be instantiated. The abstract methods have to be overwriten by the 'inherited class' agent.
         | 2 - Classes that implements this interface can send `**kwargs` to initiate :code:`Agent.__init__()` (:class:`~rlberry.agents.Agent`), but the keys must match the parameters.
 
@@ -460,12 +445,9 @@
         Used by :class:`~rlberry.manager.ExperimentManager`.
     _thread_shared_data : dict, optional
         Used by :class:`~rlberry.manager.ExperimentManager` to share data across Agent instances created in different threads.
-<<<<<<< HEAD
-=======
     **kwargs : dict
         Classes that implement this interface must send ``**kwargs``
         to :code:`AgentWithSimplePolicy.__init__()`.
->>>>>>> 81413717
 
     Attributes
     ----------
@@ -476,11 +458,7 @@
     eval_env : :class:`gymnasium.Env` or tuple (constructor, kwargs)
         Environment on which to evaluate the agent. If None, copied from env.
     writer : object, default: None
-<<<<<<< HEAD
-        Writer object to log the output (e.g. tensorboard SummaryWriter).
-=======
         Writer object to log the output(e.g. tensorboard SummaryWriter).
->>>>>>> 81413717
     seeder : :class:`~rlberry.seeding.seeder.Seeder`, int, or None
         Seeder/seed for random number generation.
     rng : :class:`numpy.random._generator.Generator`
@@ -491,11 +469,7 @@
         Directory that the agent can use to store data.
     unique_id : str
         Unique identifier for the agent instance. Can be used, for example,
-<<<<<<< HEAD
-        to create files/directories for the agent to log data safely.
-=======
         to create files/directories for the agent to log data safely..
->>>>>>> 81413717
     thread_shared_data : dict
         Data shared by agent instances among different threads.
 
@@ -521,21 +495,6 @@
     def policy(self, observation):
         """
         Abstract method.
-<<<<<<< HEAD
-
-        The policy function takes an observation from the environment and returns an action.
-        The specific implementation of the policy function depends on the agent's learning algorithm
-        or strategy, which can be deterministic or stochastic.
-
-        Parameters
-        ----------
-        observation (any): An observation from the environment.
-
-        Returns
-        -------
-        action (any): The action to be taken based on the provided observation.
-
-=======
         The policy function takes an observation from the environment and returns an action.
         The specific implementation of the policy function depends on the agent's learning algorithm
         or strategy, which can be deterministic or stochastic.
@@ -545,7 +504,6 @@
         Returns
         -------
         action (any): The action to be taken based on the provided observation.
->>>>>>> 81413717
         Notes
         -----
         The data type of 'observation' and 'action' can vary depending on the specific agent
@@ -555,12 +513,8 @@
 
     def eval(self, eval_horizon=10**5, n_simulations=10, gamma=1.0):
         """
-<<<<<<< HEAD
         Monte-Carlo policy evaluation [1]_ method to estimate the mean discounted reward
         using the current policy on the evaluation environment.
-=======
-        Monte-Carlo policy evaluation [1]_ method to estimate the mean discounted reward using the current policy on the evaluation environment.
->>>>>>> 81413717
 
         Parameters
         ----------
@@ -603,16 +557,11 @@
     # Need a specific save and load to manage torch.
     """
     Abstract Class to inherit for torch agents.
-<<<<<<< HEAD
 
     This class use the 'torch' functions to save/load agents.
 
     .. note::
 
-=======
-    This class use the 'torch' functions to save/load agents.
-    .. note::
->>>>>>> 81413717
         | 1 - Abstract Class : can't be cannot be instantiated. The abstract methods (from Agent) have to be overwriten by the 'inherited class' agent.
         | 2 - Classes that implements this interface can send `**kwargs` to initiate :code:`Agent.__init__()`(:class:`~rlberry.agents.Agent`), but the keys must match the parameters.
 
@@ -669,11 +618,8 @@
         # Overwrite the 'save' method to manage CPU and GPU with torch agent
         # If overridden, the load() method must also be overriden.
         """
-<<<<<<< HEAD
-=======
         ----- documentation from original save -----
 
->>>>>>> 81413717
         Save agent object. By default, the agent is pickled.
 
         Before saving, consider setting writer to None if it can't be pickled (tensorboard writers
@@ -738,13 +684,9 @@
     def load(cls, filename, **kwargs):
         # Overwrite 'load' method to manage CPU vs GPU with torch agent.
         # If overridden, save() method must also be overriden.
-<<<<<<< HEAD
-        """Load agent object from filepath.
-=======
         """
         ----- documentation from original load -----
         Load agent object.
->>>>>>> 81413717
 
         Parameters
         ----------
