import gym
import numpy as np

<<<<<<< HEAD
from rlberry.envs.bullet3.pybullet_envs.robot_bases import (
    MJCFBasedRobot2,
    URDFBasedRobot2,
)
=======
from rlberry.envs.bullet3.pybullet_envs.robot_bases import URDFBasedRobot2
>>>>>>> 85176dea


class Pendulum(URDFBasedRobot2):
    swingup = False

    def __init__(self):
        # MJCFBasedRobot2.__init__(self, 'pendulum.xml', 'pole', action_dim=1, obs_dim=2)
        URDFBasedRobot2.__init__(self, "pendulum.urdf", "pole", action_dim=1, obs_dim=2)
        self.action_space = gym.spaces.Box(shape=(1,), low=-20, high=20)

    def robot_specific_reset(self, bullet_client):
        self._p = bullet_client
        self.pole = self.parts["pole"]
        self.j1 = self.jdict["hinge"]
        u = self.np_random.uniform(low=-0.1, high=0.1)
        self.j1.reset_current_position(u if not self.swingup else np.pi + u, 0)
        self.j1.set_motor_torque(0)

    def apply_action(self, a):
        assert np.isfinite(a).all()
        if not np.isfinite(a).all():
            print("a is inf")
            a[0] = 0
        self.j1.set_motor_torque(
            np.clip(a[0], self.action_space.low, self.action_space.high)
        )

    def calc_state(self):
        self.theta, theta_dot = self.j1.current_position()
        if not np.isfinite(self.theta):
            print("theta is inf")
            self.theta = 0

        if not np.isfinite(theta_dot):
            print("theta_dot is inf")
            theta_dot = 0

        return np.array([self.theta, theta_dot])


class PendulumSwingup(Pendulum):
    swingup = True<|MERGE_RESOLUTION|>--- conflicted
+++ resolved
@@ -1,14 +1,7 @@
 import gym
 import numpy as np
 
-<<<<<<< HEAD
-from rlberry.envs.bullet3.pybullet_envs.robot_bases import (
-    MJCFBasedRobot2,
-    URDFBasedRobot2,
-)
-=======
 from rlberry.envs.bullet3.pybullet_envs.robot_bases import URDFBasedRobot2
->>>>>>> 85176dea
 
 
 class Pendulum(URDFBasedRobot2):
