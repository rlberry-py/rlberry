"""
Pendulum environment adapted from OpenAI gym [1].

Modifications:
* render function follows the rlberry rendering interface

[1] https://github.com/openai/gym/blob/master/gym/
envs/classic_control/pendulum.py
"""

import numpy as np
import rlberry.spaces as spaces
from rlberry.envs.interface import Model
from rlberry.rendering import Scene, RenderInterface2D
from rlberry.rendering.common_shapes import bar_shape, circle_shape


class Pendulum(RenderInterface2D, Model):
    """
    The inverted pendulum swingup problem is a classic problem
    in the control literature. In this version of the problem,
    the pendulum starts in a random position, and the goal
    is to swing it up so it stays upright.
    """

    name = "Pendulum"

    def __init__(self):
        # init base classes
        Model.__init__(self)
        RenderInterface2D.__init__(self)

        # environment parameters
        self.max_speed = 8.0
        self.max_torque = 2.0
        self.dt = 0.5
        self.gravity = 10.0
        self.mass = 1.0
        self.length = 1.0

        # rendering info
        self.set_clipping_area((-2.2, 2.2, -2.2, 2.2))
        self.set_refresh_interval(10)

        # observation and action spaces
        high = np.array([1.0, 1.0, self.max_speed])
        low = -high
        self.action_space = spaces.Box(
            low=-self.max_torque, high=self.max_torque, shape=(1,)
        )
        self.observation_space = spaces.Box(low=low, high=high)

        # initialize
        self.reset()

    def reset(self):
        high = np.array([np.pi, 1])
        low = -high
        self.state = self.rng.uniform(low=low, high=high)
        self.last_action = None
        return self._get_ob()

    def step(self, action):
        assert self.action_space.contains(action), "%r (%s) invalid" % (
            action,
            type(action),
        )

        # save state for rendering
        if self.is_render_enabled():
            self.append_state_for_rendering(np.array(self.state))

        theta, thetadot = self.state
        gravity = self.gravity
        mass = self.mass
        length = self.length
        dt = self.dt

        action = np.clip(action, -self.max_torque, self.max_torque)[0]
        self.last_action = action  # for rendering
        costs = (
<<<<<<< HEAD
            angle_normalize(theta) ** 2 + 0.1 * thetadot ** 2 + 0.001 * (action ** 2)
=======
            angle_normalize(theta) ** 2 + 0.1 * thetadot**2 + 0.001 * (action**2)
>>>>>>> 85176dea
        )

        # compute the next state after action
        newthetadot = (
            thetadot
            + (
                -3 * gravity / (2 * length) * np.sin(theta + np.pi)
<<<<<<< HEAD
                + 3.0 / (mass * length ** 2) * action
=======
                + 3.0 / (mass * length**2) * action
>>>>>>> 85176dea
            )
            * dt
        )
        newtheta = theta + newthetadot * dt
        newthetadot = np.clip(newthetadot, -self.max_speed, self.max_speed)

        self.state = np.array([newtheta, newthetadot])
        return self._get_ob(), -costs, False, {}

    def _get_ob(self):
        theta, thetadot = self.state
        return np.array([np.cos(theta), np.sin(theta), thetadot])

    #
    # Below code for rendering
    #

    def get_background(self):
        bg = Scene()
        return bg

    def get_scene(self, state):
        scene = Scene()

        p0 = (0.0, 0.0)
        p1 = (self.length * np.sin(state[0]), -self.length * np.cos(state[0]))

        link = bar_shape(p0, p1, 0.1)
        link.set_color((255 / 255, 105 / 255, 30 / 255))

        joint = circle_shape(p0, 0.075)
        joint.set_color((255 / 255, 215 / 255, 0 / 255))

        scene.add_shape(link)
        scene.add_shape(joint)

        return scene


def angle_normalize(x):
    return ((x + np.pi) % (2 * np.pi)) - np.pi<|MERGE_RESOLUTION|>--- conflicted
+++ resolved
@@ -79,11 +79,7 @@
         action = np.clip(action, -self.max_torque, self.max_torque)[0]
         self.last_action = action  # for rendering
         costs = (
-<<<<<<< HEAD
-            angle_normalize(theta) ** 2 + 0.1 * thetadot ** 2 + 0.001 * (action ** 2)
-=======
             angle_normalize(theta) ** 2 + 0.1 * thetadot**2 + 0.001 * (action**2)
->>>>>>> 85176dea
         )
 
         # compute the next state after action
@@ -91,11 +87,7 @@
             thetadot
             + (
                 -3 * gravity / (2 * length) * np.sin(theta + np.pi)
-<<<<<<< HEAD
-                + 3.0 / (mass * length ** 2) * action
-=======
                 + 3.0 / (mass * length**2) * action
->>>>>>> 85176dea
             )
             * dt
         )
