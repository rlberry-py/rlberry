import gymnasium as gym

# from gymnasium.wrappers import StepAPICompatibility

from rlberry.envs.basewrapper import Wrapper
import numpy as np


def gym_make(id, wrap_spaces=False, **kwargs):
    """
    Same as gym.make, but wraps the environment
    to ensure unified seeding with rlberry.

    Parameters
    ----------
    id : str
        Environment id.
    wrap_spaces : bool, default = False
        If true, also wraps observation_space and action_space using classes in rlberry.spaces,
        that define a reseed() method.
    **kwargs
        Optional arguments to configure the environment.

    Examples
    --------
    >>> from rlberry.envs import gym_make
    >>> env_ctor = gym_make
    >>> env_kwargs = {"id": "CartPole-v0"}
    >>> env = env_ctor(**env_kwargs)
    """
    if "module_import" in kwargs:
        __import__(kwargs.pop("module_import"))

    env = gym.make(id, **kwargs)

    return Wrapper(env, wrap_spaces=wrap_spaces)


<<<<<<< HEAD
def atari_make(id, scalarize=None, **kwargs):
=======
def atari_make(id, scalarize=False, **kwargs):
    """
    Adaptator to work with 'make_atari_env' in stableBaselines.
    WARNING "work in progress" : For the moment, it can't handle VecEnv, it uses only 1 env. (scalarize is forced to True)
    (TODO PR : https://github.com/rlberry-py/rlberry/pull/285)

    Parameters
    ----------
    id : str
        Environment id.
    scalarize : bool, default = False
        If true, add a wrapper for stable_baselines VecEnv, so that they accept non-vectorized actions,
    and return non-vectorized states. (use only the first env from VecEnv)
    **kwargs
        Optional arguments to configure the environment.

    Examples
    --------
    >>> from rlberry.envs.gym_make import atari_make
    >>> env_ctor = atari_make
    >>> env_kwargs = {"id": "ALE/Freeway-v5", "n_envs":1, "atari_wrappers_dict":dict(terminal_on_life_loss=False)}
    >>> env = env_ctor(**env_kwargs)
    """

>>>>>>> fefece4f
    from stable_baselines3.common.env_util import make_atari_env
    from stable_baselines3.common.vec_env import VecFrameStack

    # #uncomment when rlberry will manage vectorized env
    # if scalarize is None:
    #     if "n_envs" in kwargs.keys() and int(kwargs["n_envs"])>1:
    #         scalarize = False
    #     else:
    #         scalarize = True

<<<<<<< HEAD
    scalarize = True  # to remove when rlberry will manage vectorized env

    if "atari_wrappers_dict" in kwargs.keys():
        atari_wrappers_dict = kwargs["atari_wrappers_dict"]
        kwargs.pop("atari_wrappers_dict", None)
    else:
        atari_wrappers_dict = None

    # #uncomment and test when rlberry will manage vectorized env
    # else:
    #     atari_wrappers_dict = dict(
    #         terminal_on_life_loss=False
    #     )  # hack, some errors with the "terminal_on_life_loss" wrapper : The 'false reset' can lead to make a step on a 'done' environment, then a crash.

    render_mode = None
    if "render_mode" in kwargs.keys():
        render_mode = kwargs["render_mode"]
        kwargs.pop("render_mode", None)
=======
    scalarize = True  # TODO : to remove with th PR :[WIP] Atari part2   (https://github.com/rlberry-py/rlberry/pull/285)

    if "atari_wrappers_dict" in kwargs.keys():
        atari_wrappers_dict = kwargs.pop("atari_wrappers_dict")
    else:
        atari_wrappers_dict = dict(
            terminal_on_life_loss=False
        )  # hack, some errors with the "terminal_on_life_loss" wrapper : The 'false reset' can lead to make a step on a 'done' environment, then a crash.
>>>>>>> fefece4f

    env = make_atari_env(env_id=id, wrapper_kwargs=atari_wrappers_dict, **kwargs)

    env = VecFrameStack(env, n_stack=4)
<<<<<<< HEAD
    env = SB3_AtariImageToPyTorch(env)
=======
    env = AtariImageToPyTorch(env)
>>>>>>> fefece4f
    if scalarize:
        from rlberry.wrappers.scalarize import ScalarizeEnvWrapper

        env = ScalarizeEnvWrapper(env)
<<<<<<< HEAD

    env.render_mode = render_mode

    return env


class SB3_AtariImageToPyTorch(Wrapper):
    """
    transform the observations shape.
    from: n_env, height, width, chan
    to: n_env, chan, width, height

    WARNING : Check the Reset and Step format :
    https://github.com/DLR-RM/stable-baselines3/pull/1327/files#diff-a0b0c17357564df74e097f3094a5478e9b28b2af9dfdab2a91e60b6dbe174092

    """

    def __init__(self, env):
        super(SB3_AtariImageToPyTorch, self).__init__(env)
=======
    return env


class AtariImageToPyTorch(Wrapper):
    """
    #transform the observation shape.
    from: n_env, height, width, chan
    to: n_env, chan, width, height
    """

    def __init__(self, env):
        super(AtariImageToPyTorch, self).__init__(env)
>>>>>>> fefece4f
        old_shape = self.observation_space.shape
        new_shape = (old_shape[-1], old_shape[0], old_shape[1])
        self.observation_space = gym.spaces.Box(
            low=0.0, high=1.0, shape=new_shape, dtype=np.float32
        )

    def observation(self, observation):
        return np.transpose(observation, (0, 3, 2, 1))  # transform

    def reset(self):
<<<<<<< HEAD
        obs = self.env.reset()
        infos = self.env.reset_infos
        return self.observation(obs), infos

    def step(self, actions):
        next_observations, rewards, done, infos = self.env.step(actions)
        # return self.observation(next_observations), rewards, done, [d["TimeLimit.truncated"] for d in infos], infos
        return (
            self.observation(next_observations),
            rewards,
            done,
            [None] * self.env.num_envs,
            infos,
        )
=======
        return self.observation(self.env.reset())

    def step(self, action):
        next_obs, reward, done, info = self.env.step(action)
        return self.observation(next_obs), reward, done, info
>>>>>>> fefece4f
<|MERGE_RESOLUTION|>--- conflicted
+++ resolved
@@ -36,9 +36,6 @@
     return Wrapper(env, wrap_spaces=wrap_spaces)
 
 
-<<<<<<< HEAD
-def atari_make(id, scalarize=None, **kwargs):
-=======
 def atari_make(id, scalarize=False, **kwargs):
     """
     Adaptator to work with 'make_atari_env' in stableBaselines.
@@ -63,7 +60,6 @@
     >>> env = env_ctor(**env_kwargs)
     """
 
->>>>>>> fefece4f
     from stable_baselines3.common.env_util import make_atari_env
     from stable_baselines3.common.vec_env import VecFrameStack
 
@@ -74,26 +70,6 @@
     #     else:
     #         scalarize = True
 
-<<<<<<< HEAD
-    scalarize = True  # to remove when rlberry will manage vectorized env
-
-    if "atari_wrappers_dict" in kwargs.keys():
-        atari_wrappers_dict = kwargs["atari_wrappers_dict"]
-        kwargs.pop("atari_wrappers_dict", None)
-    else:
-        atari_wrappers_dict = None
-
-    # #uncomment and test when rlberry will manage vectorized env
-    # else:
-    #     atari_wrappers_dict = dict(
-    #         terminal_on_life_loss=False
-    #     )  # hack, some errors with the "terminal_on_life_loss" wrapper : The 'false reset' can lead to make a step on a 'done' environment, then a crash.
-
-    render_mode = None
-    if "render_mode" in kwargs.keys():
-        render_mode = kwargs["render_mode"]
-        kwargs.pop("render_mode", None)
-=======
     scalarize = True  # TODO : to remove with th PR :[WIP] Atari part2   (https://github.com/rlberry-py/rlberry/pull/285)
 
     if "atari_wrappers_dict" in kwargs.keys():
@@ -102,21 +78,20 @@
         atari_wrappers_dict = dict(
             terminal_on_life_loss=False
         )  # hack, some errors with the "terminal_on_life_loss" wrapper : The 'false reset' can lead to make a step on a 'done' environment, then a crash.
->>>>>>> fefece4f
+
+    render_mode = None
+    if "render_mode" in kwargs.keys():
+        render_mode = kwargs["render_mode"]
+        kwargs.pop("render_mode", None)
 
     env = make_atari_env(env_id=id, wrapper_kwargs=atari_wrappers_dict, **kwargs)
 
     env = VecFrameStack(env, n_stack=4)
-<<<<<<< HEAD
     env = SB3_AtariImageToPyTorch(env)
-=======
-    env = AtariImageToPyTorch(env)
->>>>>>> fefece4f
     if scalarize:
         from rlberry.wrappers.scalarize import ScalarizeEnvWrapper
 
         env = ScalarizeEnvWrapper(env)
-<<<<<<< HEAD
 
     env.render_mode = render_mode
 
@@ -136,20 +111,6 @@
 
     def __init__(self, env):
         super(SB3_AtariImageToPyTorch, self).__init__(env)
-=======
-    return env
-
-
-class AtariImageToPyTorch(Wrapper):
-    """
-    #transform the observation shape.
-    from: n_env, height, width, chan
-    to: n_env, chan, width, height
-    """
-
-    def __init__(self, env):
-        super(AtariImageToPyTorch, self).__init__(env)
->>>>>>> fefece4f
         old_shape = self.observation_space.shape
         new_shape = (old_shape[-1], old_shape[0], old_shape[1])
         self.observation_space = gym.spaces.Box(
@@ -160,7 +121,6 @@
         return np.transpose(observation, (0, 3, 2, 1))  # transform
 
     def reset(self):
-<<<<<<< HEAD
         obs = self.env.reset()
         infos = self.env.reset_infos
         return self.observation(obs), infos
@@ -174,11 +134,4 @@
             done,
             [None] * self.env.num_envs,
             infos,
-        )
-=======
-        return self.observation(self.env.reset())
-
-    def step(self, action):
-        next_obs, reward, done, info = self.env.step(action)
-        return self.observation(next_obs), reward, done, info
->>>>>>> fefece4f
+        )