import numpy as np
import os
import rlberry.seeding as seeding
from rlberry.envs import GridWorld
from rlberry.agents import IncrementalAgent
from rlberry.stats import AgentStats, plot_episode_rewards, compare_policies


# global seed
seeding.set_global_seed(1234)


class DummyAgent(IncrementalAgent):
    fit_info = ("episode_rewards",)

    def __init__(self, env, n_episodes, hyperparameter=0, **kwargs):
        IncrementalAgent.__init__(self, env, **kwargs)
        self.name = "DummyAgent"
        self.n_episodes = n_episodes
        self.fitted = False
        self.hyperparameter = hyperparameter

        self.fraction_fitted = 0.0

    def fit(self, **kwargs):
        info = {}
        info["episode_rewards"] = np.arange(self.n_episodes)
        self.fitted = True
        return info

    def partial_fit(self, fraction, **kwargs):
        assert fraction > 0.0 and fraction <= 1.0
        self.fraction_fitted = min(1.0, self.fraction_fitted + fraction)
        info = {}
        nn = int(np.ceil(fraction*self.n_episodes))
        info["episode_rewards"] = np.arange(nn)
        return info

    def policy(self, observation, time=0, **kwargs):
        return self.env.action_space.sample()

    @classmethod
    def sample_parameters(cls, trial):
        hyperparameter = trial.suggest_categorical('hyperparameter', [1, 2, 3])
        return {'hyperparameter': hyperparameter}


def test_agent_stats_1():
    # Define train and evaluation envs
    train_env = GridWorld()
    eval_env = GridWorld()

    # Parameters
    params = {"n_episodes": 500}
    horizon = 20

    # Check DummyAgent
    agent = DummyAgent(train_env, **params)
    agent.fit()
    agent.policy(None)

    # Run AgentStats
    stats_agent1 = AgentStats(DummyAgent, train_env,
                              init_kwargs=params, n_fit=4, eval_horizon=10)
    stats_agent2 = AgentStats(DummyAgent, train_env,
                              init_kwargs=params, n_fit=4, eval_horizon=10)
    agent_stats_list = [stats_agent1, stats_agent2]

    # learning curves
    plot_episode_rewards(agent_stats_list, cumulative=True, show=False)

    # compare final policies
    compare_policies(agent_stats_list, eval_env,
                     eval_horizon=horizon, n_sim=10, show=False)
    compare_policies(agent_stats_list, eval_env,
                     eval_horizon=horizon,
                     n_sim=10, show=False, stationary_policy=False)

    # check if fitted
    for agent_stats in agent_stats_list:
        assert len(agent_stats.fitted_agents) == 4
        for agent in agent_stats.fitted_agents:
            assert agent.fitted

    # test saving/loading
    stats_agent1.save('test_agent_stats_file.pickle')
    loaded_stats = AgentStats.load('test_agent_stats_file.pickle')
    assert stats_agent1.identifier == loaded_stats.identifier

    # delete file
    os.remove('test_agent_stats_file.pickle')

    # test hyperparemeter optimization
    loaded_stats.optimize_hyperparams()
    loaded_stats.optimize_hyperparams(continue_previous=True)


def test_agent_stats_2():
    # Define train and evaluation envs
    train_env = GridWorld()
    eval_env = GridWorld()

    # Parameters
    params = {"n_episodes": 500}

    # Run AgentStats
    stats_agent1 = AgentStats(DummyAgent, train_env, eval_env=eval_env,
                              init_kwargs=params, n_fit=4, eval_horizon=10,
                              n_jobs=1)
    stats_agent2 = AgentStats(DummyAgent, train_env, eval_env=eval_env,
                              init_kwargs=params, n_fit=4, eval_horizon=10,
                              n_jobs=1)
    agent_stats_list = [stats_agent1, stats_agent2]

    # compare final policies
    compare_policies(agent_stats_list, n_sim=10, show=False)
    compare_policies(agent_stats_list,
                     n_sim=10, show=False, stationary_policy=False)

    # learning curves
    plot_episode_rewards(agent_stats_list, cumulative=True, show=False)

    # check if fitted
    for agent_stats in agent_stats_list:
        assert len(agent_stats.fitted_agents) == 4
        for agent in agent_stats.fitted_agents:
            assert agent.fitted

    # test saving/loading
    stats_agent1.save()
    loaded_stats = AgentStats.load(stats_agent1.default_filename)
    assert stats_agent1.identifier == loaded_stats.identifier

    # delete file
    os.remove(stats_agent1.default_filename+'.pickle')

    # test hyperparemeter optimization
    loaded_stats.optimize_hyperparams()


def test_agent_stats_partial_fit():
    # Define train and evaluation envs
    train_env = GridWorld()
    eval_env = GridWorld()

    # Parameters
    params = {"n_episodes": 500}
    horizon = 20

    # Check DummyAgent
    agent = DummyAgent(train_env, **params)
    agent.fit()
    agent.policy(None)

    # Run AgentStats
    stats = AgentStats(DummyAgent, train_env,
                       init_kwargs=params, n_fit=4, eval_horizon=10)

    # Run partial fit
    stats.partial_fit(0.1)
    stats.partial_fit(0.5)
    for agent in stats.fitted_agents:
        assert agent.fraction_fitted == 0.6
    for _ in range(2):
        stats.partial_fit(0.5)
        for agent in stats.fitted_agents:
            assert agent.fraction_fitted == 1.0

    # learning curves
    plot_episode_rewards([stats], cumulative=True, show=False)

    # compare final policies
    compare_policies([stats], eval_env,
<<<<<<< HEAD
                     eval_horizon=params["horizon"], n_sim=10, show=False)
=======
                     eval_horizon=horizon, n_sim=10, show=False)
>>>>>>> bce06da9
<|MERGE_RESOLUTION|>--- conflicted
+++ resolved
@@ -171,8 +171,5 @@
 
     # compare final policies
     compare_policies([stats], eval_env,
-<<<<<<< HEAD
-                     eval_horizon=params["horizon"], n_sim=10, show=False)
-=======
-                     eval_horizon=horizon, n_sim=10, show=False)
->>>>>>> bce06da9
+
+    eval_horizon=horizon, n_sim=10, show=False)