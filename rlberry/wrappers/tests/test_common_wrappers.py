import numpy as np
import pytest
from rlberry import spaces
from rlberry.agents import RSUCBVIAgent
from rlberry.envs.classic_control import MountainCar
from rlberry.envs.finite import FiniteMDP, GridWorld
from rlberry.exploration_tools.discrete_counter import DiscreteCounter
from rlberry.seeding import Seeder
from rlberry.wrappers.autoreset import AutoResetWrapper
from rlberry.wrappers.discrete2onehot import DiscreteToOneHotWrapper
from rlberry.wrappers.discretize_state import DiscretizeStateWrapper
from rlberry.wrappers.rescale_reward import RescaleRewardWrapper
from rlberry.wrappers.uncertainty_estimator_wrapper import UncertaintyEstimatorWrapper
from rlberry.wrappers.vis2d import Vis2dWrapper


@pytest.mark.parametrize("n_bins", list(range(1, 10)))
def test_discretizer(n_bins):
    env = DiscretizeStateWrapper(MountainCar(), n_bins)
    assert env.observation_space.n == n_bins * n_bins

    for _ in range(2):
<<<<<<< HEAD
        observation,info = env.reset()
=======
        state, info = env.reset()
>>>>>>> 7f57b7c4
        for _ in range(50):
            assert env.observation_space.contains(observation)
            action = env.action_space.sample()
            observation, _, _, _, _ = env.step(action)

    for _ in range(100):
        observation = env.observation_space.sample()
        action = env.action_space.sample()
        next_observation, _, _, _, _ = env.sample(observation, action)
        assert env.observation_space.contains(next_observation)

    assert env.unwrapped.name == "MountainCar"


def test_rescale_reward():
    # tolerance
    tol = 1e-14

    rng = Seeder(123).rng

    for _ in range(10):
        # generate random MDP
        S, A = 5, 2
        R = rng.uniform(0.0, 1.0, (S, A))
        P = rng.uniform(0.0, 1.0, (S, A, S))
        for ss in range(S):
            for aa in range(A):
                P[ss, aa, :] /= P[ss, aa, :].sum()
        env = FiniteMDP(R, P)

        # test
        wrapped = RescaleRewardWrapper(env, (-10, 10))
        _ = wrapped.reset()
        for _ in range(100):
            _, reward, _, _, _ = wrapped.sample(
                wrapped.observation_space.sample(), wrapped.action_space.sample()
            )
            assert reward <= 10 + tol and reward >= -10 - tol

        _ = wrapped.reset()
        for _ in range(100):
            _, reward, _, _, _ = wrapped.step(wrapped.action_space.sample())
            assert reward <= 10 + tol and reward >= -10 - tol


@pytest.mark.parametrize("rmin, rmax", [(0, 1), (-1, 1), (-5, 5), (-5, 15)])
def test_rescale_reward_2(rmin, rmax):
    # tolerance
    tol = 1e-15

    # dummy MDP
    S, A = 5, 2
    R = np.ones((S, A))
    P = np.ones((S, A, S))
    for ss in range(S):
        for aa in range(A):
            P[ss, aa, :] /= P[ss, aa, :].sum()
    env = FiniteMDP(R, P)

    # test bounded case
    env.reward_range = (-100, 50)
    wrapped = RescaleRewardWrapper(env, (rmin, rmax))
    xx = np.linspace(-100, 50, num=100)
    for x in xx:
        y = wrapped._rescale(x)
        assert y >= rmin - tol and y <= rmax + tol

    # test unbounded above
    env.reward_range = (-1.0, np.inf)
    wrapped = RescaleRewardWrapper(env, (rmin, rmax))
    xx = np.linspace(-1, 1e2, num=100)
    for x in xx:
        y = wrapped._rescale(x)
        assert y >= rmin - tol and y <= rmax + tol

    # test unbounded below
    env.reward_range = (-np.inf, 1.0)
    wrapped = RescaleRewardWrapper(env, (rmin, rmax))
    xx = np.linspace(-1e2, 1, num=100)
    for x in xx:
        y = wrapped._rescale(x)
        assert y >= rmin - tol and y <= rmax + tol

    # test unbounded
    env.reward_range = (-np.inf, np.inf)
    wrapped = RescaleRewardWrapper(env, (rmin, rmax))
    xx = np.linspace(-1e2, 1e2, num=200)
    for x in xx:
        y = wrapped._rescale(x)
        assert y >= rmin - tol and y <= rmax + tol


@pytest.mark.parametrize("horizon", list(range(1, 10)))
def test_autoreset(horizon):
    # dummy MDP
    S, A = 5, 2
    R = np.ones((S, A))
    P = np.ones((S, A, S))
    for ss in range(S):
        for aa in range(A):
            P[ss, aa, :] /= P[ss, aa, :].sum()
    # initial state = 3
    env = FiniteMDP(R, P, initial_state_distribution=3)
    env = AutoResetWrapper(env, horizon)

    env.reset()
    for tt in range(5 * horizon + 1):
        action = env.action_space.sample()
        observation, reward, terminated, truncated, info = env.step(action)
        if (tt + 1) % horizon == 0:
            assert observation == 3


def test_uncertainty_est_wrapper():
    env = GridWorld()

    def uncertainty_est_fn(observation_space, action_space):
        return DiscreteCounter(observation_space, action_space)

    w_env = UncertaintyEstimatorWrapper(env, uncertainty_est_fn, bonus_scale_factor=1.0)

    for ii in range(10):
        w_env.reset()
        _, _, _, _, info = w_env.step(0)
        nn = w_env.uncertainty_estimator.count(0, 0)
        assert nn == ii + 1
        assert info["exploration_bonus"] == pytest.approx(1 / np.sqrt(nn))


def test_vis2dwrapper():
    env = MountainCar()
    env = Vis2dWrapper(env, n_bins_obs=20, memory_size=200)

    agent = RSUCBVIAgent(
        env,
        gamma=0.99,
        horizon=200,
        bonus_scale_factor=0.1,
        copy_env=False,
        min_dist=0.1,
    )

    agent.fit(budget=15)
    env.plot_trajectories(show=False)
    env.plot_trajectory_actions(show=False)


def test_discrete2onehot():
    env = DiscreteToOneHotWrapper(GridWorld())
    env.reseed(123)
    assert isinstance(env.observation_space, spaces.Box)
    for ii in range(env.unwrapped.observation_space.n):
        initial_distr = np.zeros(env.unwrapped.observation_space.n)
        initial_distr[ii] = 1.0
        env.unwrapped.set_initial_state_distribution(initial_distr)
        obs, info = env.reset()
        assert np.array_equal(obs, initial_distr)<|MERGE_RESOLUTION|>--- conflicted
+++ resolved
@@ -20,11 +20,7 @@
     assert env.observation_space.n == n_bins * n_bins
 
     for _ in range(2):
-<<<<<<< HEAD
         observation,info = env.reset()
-=======
-        state, info = env.reset()
->>>>>>> 7f57b7c4
         for _ in range(50):
             assert env.observation_space.contains(observation)
             action = env.action_space.sample()
