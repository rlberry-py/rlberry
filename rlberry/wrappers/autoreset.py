from rlberry.envs import Wrapper


class AutoResetWrapper(Wrapper):
    """
    Auto reset the environment after "horizon" steps have passed.
    """

    def __init__(self, env, horizon):
        """
        Parameters
        ----------
        horizon: int
        """
        Wrapper.__init__(self, env)
        self.horizon = horizon
        assert self.horizon >= 1
        self.current_step = 0

    def reset(self, seed=None, options=None):
        self.current_step = 0
        return self.env.reset(seed=seed, options=options)

    def step(self, action):
        observation, reward, terminated, truncated, info = self.env.step(action)
        self.current_step += 1
        # At H, always return to the initial state.
        # Also, set done to True.
<<<<<<< HEAD
        if self.current_step == self.horizon:
            self.current_step = 0
            observation,info = self.env.reset()
            terminated = True
            truncated = False
        return observation, reward, terminated, truncated, info
=======
        # TODO : update the reset, and replace done, by truncated and terminated
        if self.current_step == self.horizon:
            self.current_step = 0
            observation, info = self.env.reset()
            done = True
        return observation, reward, done, info
>>>>>>> 7f57b7c4
<|MERGE_RESOLUTION|>--- conflicted
+++ resolved
@@ -26,18 +26,9 @@
         self.current_step += 1
         # At H, always return to the initial state.
         # Also, set done to True.
-<<<<<<< HEAD
         if self.current_step == self.horizon:
             self.current_step = 0
             observation,info = self.env.reset()
             terminated = True
             truncated = False
-        return observation, reward, terminated, truncated, info
-=======
-        # TODO : update the reset, and replace done, by truncated and terminated
-        if self.current_step == self.horizon:
-            self.current_step = 0
-            observation, info = self.env.reset()
-            done = True
-        return observation, reward, done, info
->>>>>>> 7f57b7c4
+        return observation, reward, terminated, truncated, info