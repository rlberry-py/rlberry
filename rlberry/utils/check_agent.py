--- conflicted
+++ resolved
@@ -217,7 +217,6 @@
         assert loaded_agent_manager
 
         # test with firest agent of the manager
-<<<<<<< HEAD
         observation,info = test_env.reset()
         for tt in range(50):
             action = loaded_agent_manager.get_agent_instances()[0].policy(observation)
@@ -225,14 +224,6 @@
             done = terminated or truncated
             if done:
                 next_observation,info = test_env.reset()
-=======
-        observation = test_env.reset()
-        for tt in range(50):
-            action = loaded_agent_manager.get_agent_instances()[0].policy(observation)
-            next_observation, reward, done, info = test_env.step(action)
-            if done:
-                next_observation = test_env.reset()
->>>>>>> 237669af
             observation = next_observation
 
 
@@ -296,18 +287,12 @@
     agent1.fit(100)
 
     # test
-<<<<<<< HEAD
     state,info = test_load_env.reset()
     for tt in range(50):
         action = agent1.policy(state)
         next_s, _, terminated, truncated, test = test_load_env.step(action)
         done = terminated or truncated
-=======
-    state = test_load_env.reset()
-    for tt in range(50):
-        action = agent1.policy(state)
-        next_s, _, done, test = test_load_env.step(action)
->>>>>>> 237669af
+
         if done:
             break
         state = next_s
@@ -351,18 +336,12 @@
     agent1.fit(100)
 
     # test the agent
-<<<<<<< HEAD
     state,info = test_env.reset()
     for tt in range(50):
         action = agent1.policy(state)
         next_s, _, terminated,truncated, test = test_env.step(action)
         done = terminated or truncated
-=======
-    state = test_env.reset()
-    for tt in range(50):
-        action = agent1.policy(state)
-        next_s, _, done, test = test_env.step(action)
->>>>>>> 237669af
+
         if done:
             break
         state = next_s
