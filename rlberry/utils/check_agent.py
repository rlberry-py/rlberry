--- conflicted
+++ resolved
@@ -335,11 +335,7 @@
 
         saving_path = tmpdirname + "/agent_test.pickle"
 
-<<<<<<< HEAD
         # test agent save and load
-=======
-        # test ExperimentManager save and load
->>>>>>> 81413717
         my_agent.save(saving_path)
         assert os.path.exists(tmpdirname)
 
@@ -487,11 +483,7 @@
 
 def check_rl_agent(agent, env="continuous_state", init_kwargs=None):
     """
-<<<<<<< HEAD
     Check ExperimentManager compatibility and check reproducibility/seeding.
-=======
-    Check ExperimentManager compatibility  and check reproducibility/seeding.
->>>>>>> 81413717
     Raises an exception if a check fails.
 
     Warning
