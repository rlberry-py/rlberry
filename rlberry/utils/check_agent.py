--- conflicted
+++ resolved
@@ -272,13 +272,9 @@
         loaded_agent_manager = AgentManager.load(path_to_load)
         assert loaded_agent_manager
 
-<<<<<<< HEAD
-        # test with firest agent of the manager
+        # test with first agent of the manager
         observation, info = test_env.reset()
-=======
-        # test with first agent of the manager
-        observation = test_env.reset()
->>>>>>> d560051e
+
         for tt in range(50):
             action = loaded_agent_manager.get_agent_instances()[0].policy(observation)
             next_observation, reward, terminated, truncated, info = test_env.step(
