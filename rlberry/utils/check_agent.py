from rlberry.manager import ExperimentManager
import numpy as np
from rlberry.seeding import set_external_seed
import tempfile
import os
from rlberry.envs.gym_make import gym_make
import pathlib


SEED = 42


def _make_tuple_env(env):
    """
    Help function to get the tuple(ctor,kwargs) corresponding to the env to make.
    """
    if isinstance(
        env, str
    ):  # If env param is a str, we use the corresponding "by default" env, and return it as tuple
        if env == "continuous_state":
            from rlberry_research.envs.benchmarks.ball_exploration import PBall2D

            env_ctor = PBall2D
            env_kwargs = {}
        elif env == "discrete_state":
            from rlberry_research.envs import Chain

            env_ctor = Chain
            env_kwargs = {}
        elif env == "vectorized_env_continuous":
            env_ctor = gym_make
            env_kwargs = dict(id="CartPole-v1")
        elif env == "continuous_action":
            from rlberry_research.envs import Pendulum

            env_ctor = Pendulum
            env_kwargs = {}
        else:
            raise ValueError("The env given in parameter is not implemented")
    elif isinstance(env, tuple):  # If env param is a tuple, return it
        env_ctor = env[0]
        env_kwargs = env[1]
    else:
        raise ValueError("The env given in parameter is not implemented")
    return env_ctor, env_kwargs


def _fit_experiment_manager(agent, env="continuous_state", init_kwargs=None):
    """
    Check that the agent is compatible with :class:`~rlberry.manager.ExperimentManager`.

    Parameters
    ----------
    agent: rlberry agent module
        Agent class to test.
    env: tuple (env_ctor, env_kwargs) or str in {"continuous_state", "discrete_state"}, default="continuous_state"
        if tuple, env is the constructor and keywords of the env on which to test.
        if str in {"continuous_state", "discrete_state","vectorized_env_continuous"}, we use a default Benchmark environment.
    init_kwargs : dict
        Arguments required by the agent's constructor.
    """
    if init_kwargs is None:
        init_kwargs = {}

    train_env = _make_tuple_env(env)
    try:
<<<<<<< HEAD
        xp_manager = ExperimentManager(
            agent, train_env, fit_budget=5, n_fit=1, seed=SEED, init_kwargs=init_kwargs
=======
        agent = ExperimentManager(
            agent,
            train_env,
            agent_name="test_agent",
            fit_budget=5,
            n_fit=1,
            seed=SEED,
            init_kwargs=init_kwargs,
>>>>>>> ad3febee
        )
        xp_manager.fit()
    except Exception as exc:
        raise RuntimeError("Agent not compatible with ExperimentManager") from exc

    return xp_manager


def _fit_agent(agent, env="continuous_state", init_kwargs=None):
    """
    Check that the agent can fit without ExperimentManager.

    Parameters
    ----------
    agent: rlberry agent module
        Agent class to test.
    env: tuple (env_ctor, env_kwargs) or str in {"continuous_state", "discrete_state"}, default="continuous_state"
        if tuple, env is the constructor and keywords of the env on which to test.
        if str in {"continuous_state", "discrete_state","vectorized_env_continuous"}, we use a default Benchmark environment.
    init_kwargs : dict
        Arguments required by the agent's constructor.
    """
    if init_kwargs is None:
        init_kwargs = {}

    train_env = _make_tuple_env(env)
    env = train_env[0](**train_env[1])

    try:
        my_agent = agent(env, **init_kwargs)
        my_agent.fit(10)
    except Exception as exc:
        raise RuntimeError("Agent can not fit without ExperimentManager") from exc

    return my_agent


def check_experiment_manager(agent, env="continuous_state", init_kwargs=None):
    """
    Check that the agent is compatible with :class:`~rlberry.manager.ExperimentManager`.

    Parameters
    ----------
    agent: rlberry agent module
        Agent class to test.
    env: tuple (env_ctor, env_kwargs) or str in {"continuous_state", "discrete_state"}, default="continuous_state"
        if tuple, env is the constructor and keywords of the env on which to test.
        if str in {"continuous_state", "discrete_state"}, we use a default Benchmark environment.
    init_kwargs : dict
        Arguments required by the agent's constructor.
    """
    manager = _fit_experiment_manager(agent, env, init_kwargs=init_kwargs)
    assert manager is not None


def check_agent_base(agent, env="continuous_state", init_kwargs=None):
    """
    Check that the agent is compatible with :class:`~rlberry.manager.ExperimentManager`.

    Parameters
    ----------
    agent: rlberry agent module
        Agent class to test.
    env: tuple (env_ctor, env_kwargs) or str in {"continuous_state", "discrete_state"}, default="continuous_state"
        if tuple, env is the constructor and keywords of the env on which to test.
        if str in {"continuous_state", "discrete_state"}, we use a default Benchmark environment.
    init_kwargs : dict
        Arguments required by the agent's constructor.
    """
    agent = _fit_agent(agent, env, init_kwargs=init_kwargs)
    assert agent is not None


def check_agents_almost_equal(agent1, agent2, compare_using="policy", n_checks=5):
    """
    Check that two agents with a fixed global seed are almost equal in the
    sense that their agents give the same actions n_checks times on a given state.

    WARNING: we set a global seed in this check. Ideally an agent should be
    reproducible when rlberry seed is fixed but this is hard to do, in particular
    when using torch.

    Parameters
    ----------
    agent1: rlberry Agent instance
        first agent to be compared
    agent2: rlberry Agent instance
        second agent to be compared
    compare_using: str, default = "policy"
        method that we use to compare the agents. Can be "policy" or "eval" or
        the name of any method implemented by an agent that we can call
        and that return a real number.
    n_checks : int, default=5
        number of checks to do.
    """
    result = True
    set_external_seed(SEED)
    results1 = []
    if compare_using == "policy":
        state, info = agent1.env.reset()
    for f in range(n_checks):
        # do several tests if there is some randomness.
        if compare_using == "policy":
            results1.append(agent1.policy(state))
        else:
            method_to_call = getattr(agent1, compare_using)
            results1.append(method_to_call())
    set_external_seed(SEED)
    for f in range(n_checks):
        # do several tests if there is some randomness.
        if compare_using == "policy":
            result2 = agent2.policy(state)
        else:
            method_to_call = getattr(agent2, compare_using)
            result2 = method_to_call()
        if not np.all(results1[f] == result2):
            result = False
    return result


def check_fit_additive(agent, env="continuous_state", init_kwargs=None):
    """
    Check that fitting two times with 10 fit budget is the same as fitting
    one time with 20 fit budget.

    Parameters
    ----------
    agent: rlberry agent module
        Agent class to test.
    env: tuple (env_ctor, env_kwargs) or str in ["continuous_state", "discrete_state"], default="continuous_state"
        if tuple, env is the constructor and keywords of the env on which to test.
        if str in ["continuous_state", "discrete_state"], we use a default Benchmark environment.
    init_kwargs : dict
        Arguments required by the agent's constructor.
    """
    if init_kwargs is None:
        init_kwargs = {}
    init_kwargs["seeder"] = SEED
    train_env = _make_tuple_env(env)

    set_external_seed(SEED)
    agent1 = agent(train_env, **init_kwargs)
    agent1.fit(10)
    agent1.fit(10)

    set_external_seed(SEED)
    agent2 = agent(train_env, **init_kwargs)
    agent2.fit(20)

    result = check_agents_almost_equal(agent1, agent2)

    assert (
        result
    ), "Error: fitting the agent two times for 10 steps is not equivalent to fitting it one time for 20 steps."


def check_save_load(agent, env="continuous_state", init_kwargs=None):
    _check_save_load_with_manager(agent, env, init_kwargs)
    _check_save_load_without_manager(agent, env, init_kwargs)


def _check_save_load_with_manager(agent, env="continuous_state", init_kwargs=None):
    """
    Check that the agent save a non-empty file and can load.

    Parameters
    ----------
    agent: rlberry agent module
        Agent class to test.
    env: tuple (env_ctor, env_kwargs) or str in {"continuous_state", "discrete_state"}, default="continuous_state"
        if tuple, env is the constructor and keywords of the env on which to test.
        if str in {"continuous_state", "discrete_state"}, we use a default Benchmark environment.
    init_kwargs : dict
        Arguments required by the agent's constructor.
    """
    if init_kwargs is None:
        init_kwargs = {}

    train_env_tuple = _make_tuple_env(env)
    with tempfile.TemporaryDirectory() as tmpdirname:
        manager = ExperimentManager(
            agent,
            train_env_tuple,
            fit_budget=5,
            n_fit=1,
            seed=SEED,
            init_kwargs=init_kwargs,
            output_dir=tmpdirname,
        )
        test_env = train_env_tuple[0](**train_env_tuple[1])

        manager.fit(3)

        # test individual agents save and load
        assert (
            os.path.getsize(str(manager.output_dir_) + "/agent_handlers/idx_0.pickle")
            > 1
        ), "The saved file is empty."
        try:
            params_for_loader = dict(env=test_env)

            if agent.__module__ == "rlberry.agents.stable_baselines.stable_baselines":
                # StableBaselinesAgent need to add some params to load
                params_for_loader["algo_cls"] = init_kwargs["algo_cls"]

            agent.load(
                str(manager.output_dir_) + "/agent_handlers/idx_0.pickle",
                **params_for_loader
            )
        except Exception as ex:
            raise RuntimeError("Failed to load the agent file.")

        # test ExperimentManager save and load
        manager.save()
        assert os.path.exists(tmpdirname)

        path_to_load = next(pathlib.Path(tmpdirname).glob("**/manager_obj.pickle"))
        loaded_experiment_manager = ExperimentManager.load(path_to_load)
        assert loaded_experiment_manager

        # test with first agent of the manager
        observation, info = test_env.reset()

        for tt in range(50):
            action = loaded_experiment_manager.get_agent_instances()[0].policy(
                observation
            )
            next_observation, reward, terminated, truncated, info = test_env.step(
                action
            )
            done = terminated or truncated
            if done:
                next_observation, info = test_env.reset()
            observation = next_observation


def _check_save_load_without_manager(agent, env="continuous_state", init_kwargs=None):
    """
    Check that the agent save a non-empty file and can load.

    Parameters
    ----------
    agent: rlberry agent module
        Agent class to test.
    env: tuple (env_ctor, env_kwargs) or str in {"continuous_state", "discrete_state"}, default="continuous_state"
        if tuple, env is the constructor and keywords of the env on which to test.
        if str in {"continuous_state", "discrete_state"}, we use a default Benchmark environment.
    init_kwargs : dict
        Arguments required by the agent's constructor.
    """
    if init_kwargs is None:
        init_kwargs = {}

    train_env_tuple = _make_tuple_env(env)
    with tempfile.TemporaryDirectory() as tmpdirname:
        my_agent = _fit_agent(agent, train_env_tuple, init_kwargs)
        train_env = my_agent.env
        test_env = train_env_tuple[0](**train_env_tuple[1])

        my_agent.fit(3)

        saving_path = tmpdirname + "/agent_test.pickle"

        # test agent save and load
        my_agent.save(saving_path)
        assert os.path.exists(tmpdirname)

        params_for_loader = dict(env=train_env)

        if agent.__module__ == "rlberry.agents.stable_baselines.stable_baselines":
            # StableBaselinesAgent need to add some params to load
            params_for_loader["algo_cls"] = init_kwargs["algo_cls"]

        loaded_agent = agent.load(saving_path, **params_for_loader)
        assert loaded_agent

        # test the agent
        observation, info = test_env.reset()
        for tt in range(50):
            action = loaded_agent.policy(observation)
            next_observation, reward, terminated, truncated, info = test_env.step(
                action
            )
            done = terminated or truncated
            if done:
                next_observation, info = test_env.reset()
            observation = next_observation


def check_seeding_agent(agent, env=None, continuous_state=False, init_kwargs=None):
    """
    Check that the agent is reproducible.

    Parameters
    ----------
    agent: rlberry agent module
        Agent class to test.
    env: tuple (env_ctor, env_kwargs) or str in {"continuous_state", "discrete_state"}, default="continuous_state"
        if tuple, env is the constructor and keywords of the env on which to test.
        if str in {"continuous_state", "discrete_state"}, we use a default Benchmark environment.
    init_kwargs : dict
        Arguments required by the agent's constructor.
    """
    agent1 = _fit_experiment_manager(agent, env, init_kwargs=init_kwargs)
    agent2 = _fit_experiment_manager(agent, env, init_kwargs=init_kwargs)

    result = check_agents_almost_equal(
        agent1.agent_handlers[0], agent2.agent_handlers[0]
    )

    assert result, "Agent not reproducible (same seed give different results)"


def check_multi_fit(agent, env="continuous_state", init_kwargs=None):
    """
    Check that fitting two times with budget greater than n_step (buffer size) is working.

    Parameters
    ----------
    agent: rlberry agent module
        Agent class to test.
    env: tuple (env_ctor, env_kwargs) or str in ["continuous_state", "discrete_state"], default="continuous_state"
        if tuple, env is the constructor and keywords of the env on which to test.
        if str in ["continuous_state", "discrete_state"], we use a default Benchmark environment.
    init_kwargs : dict
        Arguments required by the agent's constructor.
    """
    if init_kwargs is None:
        init_kwargs = {}

    init_kwargs["seeder"] = SEED
    train_env_d = _make_tuple_env(env)
    train_env = train_env_d[0](**train_env_d[1])

    test_load_env_d = _make_tuple_env(env)
    test_load_env = test_load_env_d[0](**test_load_env_d[1])

    agent1 = agent(train_env, **init_kwargs)

    try:  # stableBaselines don't have get_params()
        if "n_steps" in agent1.get_params():
            agent1.n_steps = 3
    except:
        pass

    agent1.fit(13)
    agent1.fit(13)

    # test
    state, info = test_load_env.reset()
    for tt in range(50):
        action = agent1.policy(state)
        next_s, _, terminated, truncated, test = test_load_env.step(action)
        done = terminated or truncated

        if done:
            break
        state = next_s


def check_vectorized_env_agent(
    agent, env="vectorized_env_continuous", agent_init_kwargs=None
):
    """
    Check that (multi-)fitting vectorized_env is working.

    Parameters
    ----------
    agent: rlberry agent module
        Agent class to test.
    env: tuple (env_ctor, env_kwargs) or str "vectorized_env_continuous (default="vectorized_env_continuous")
        if tuple, env is the constructor and keywords of the env on which to test.
        if str in {"continuous_state", "discrete_state","vectorized"}, we use a default Benchmark environment.
    agent_init_kwargs : dict
        Arguments required by the agent's constructor.
    """

    if agent_init_kwargs is None:
        agent_init_kwargs = dict(
            learning_rate=1e-4, optimizer_type="ADAM", n_envs=3, n_steps=30
        )

    if "n_steps" not in agent_init_kwargs or agent_init_kwargs["n_envs"] is None:
        agent_init_kwargs["n_envs"] = 3
    if "n_steps" not in agent_init_kwargs or agent_init_kwargs["n_steps"] is None:
        agent_init_kwargs["n_steps"] = 3

    agent_init_kwargs["seeder"] = SEED

    env_d = _make_tuple_env(env)
    train_env = env_d[0](**env_d[1])
    test_env = env_d[0](**env_d[1])

    agent1 = agent(train_env, **agent_init_kwargs)
    agent1.fit(13)
    agent1.fit(13)

    # test the agent
    state, info = test_env.reset()
    for tt in range(50):
        action = agent1.policy(state)
        next_s, _, terminated, truncated, test = test_env.step(action)
        done = terminated or truncated

        if done:
            break
        state = next_s


def check_rl_agent(agent, env="continuous_state", init_kwargs=None):
    """
    Check ExperimentManager compatibility and check reproducibility/seeding.
    Raises an exception if a check fails.

    Parameters
    ----------
    agent: rlberry agent module
        Agent class to test.
    env: tuple (env_ctor, env_kwargs) or str in {"continuous_state", "discrete_state"}, default="continuous_state"
        if tuple, env is the constructor and keywords of the env on which to test.
        if str in {"continuous_state", "discrete_state"}, we use a default Benchmark environment.
    init_kwargs : dict
        Arguments required by the agent's constructor.

    Examples
    --------
    >>> from rlberry_research.agents import UCBVIAgent
    >>> from rlberry.utils import check_rl_agent
    >>> check_rl_agent(UCBVIAgent) # which does not return an error.
    """
    check_experiment_manager(
        agent, env, init_kwargs=init_kwargs
    )  # check manager compatible.
    check_agent_base(agent, env, init_kwargs=init_kwargs)  # check without manager
    check_seeding_agent(agent, env, init_kwargs=init_kwargs)  # check reproducibility
    check_fit_additive(agent, env, init_kwargs=init_kwargs)
    check_save_load(agent, env, init_kwargs=init_kwargs)
    check_multi_fit(agent, env, init_kwargs=init_kwargs)


def check_rlberry_agent(agent, env="continuous_state", init_kwargs=None):
    """
    Companion to check_rl_agent, contains additional tests. It is not mandatory
    for an agent to satisfy this check but satisfying this check give access to
    additional features in rlberry.

    Parameters
    ----------
    agent: rlberry agent module
        Agent class to test.
    env: tuple (env_ctor, env_kwargs) or str in {"continuous_state", "discrete_state"}, default="continuous_state"
        if tuple, env is the constructor and keywords of the env on which to test.
        if str in {"continuous_state", "discrete_state"}, we use a default Benchmark environment.
    init_kwargs : dict
        Arguments required by the agent's constructor.

    Examples
    --------
    >>> from rlberry.agents import UCBVIAgent
    >>> from rlberry.utils import check_rl_agent
    >>> check_rl_agent(UCBVIAgent) #
    """
    manager = _fit_experiment_manager(
        agent, env, init_kwargs=init_kwargs
    ).agent_handlers[0]
    try:
        params = manager.get_params()
    except Exception:
        raise RuntimeError("Fail to call get_params on the agent.")


def check_hyperparam_optimisation_agent(
    agent, env="continuous_state", init_kwargs=None
):
    """
    Check hyperparameter optimisation compatibility with manager
    Raises an exception if a check fails.

    Parameters
    ----------
    agent: rlberry agent module
        Agent class to test.
    env: tuple (env_ctor, env_kwargs) or str in {"continuous_state", "discrete_state"}, default="continuous_state"
        if tuple, env is the constructor and keywords of the env on which to test.
        if str in {"continuous_state", "discrete_state"}, we use a default Benchmark environment.
    init_kwargs : dict
        Arguments required by the agent's constructor.

    """
    _test_hyperparam_optim_tpe(agent, env, init_kwargs=init_kwargs)
    _test_hyperparam_optim_grid(agent, env, init_kwargs=init_kwargs)
    _test_hyperparam_optim_cmaes(agent, env, init_kwargs=init_kwargs)
    _test_discount_optimization(agent, env, init_kwargs=init_kwargs)
    _test_hyperparam_optim_random(
        "thread", None, 1.0, agent, env, init_kwargs=init_kwargs
    )


def _test_hyperparam_optim_tpe(agent, env="continuous_state", init_kwargs=None):
    from optuna.samplers import TPESampler

    # Define trainenv
    if init_kwargs is None:
        init_kwargs = {}
    init_kwargs["seeder"] = SEED
    train_env = _make_tuple_env(env)

    # Run ExperimentManager
    stats_agent = ExperimentManager(
        agent,
        train_env,
        fit_budget=1,
        init_kwargs={},
        eval_kwargs={"eval_horizon": 5},
        n_fit=4,
    )

    # test hyperparameter optimization with TPE sampler
    # using hyperopt default values
    sampler_kwargs = TPESampler.hyperopt_parameters()
    stats_agent.optimize_hyperparams(sampler_kwargs=sampler_kwargs, n_trials=5)
    stats_agent.clear_output_dir()


def _test_hyperparam_optim_grid(agent, env="continuous_state", init_kwargs=None):
    # Define trainenv
    if init_kwargs is None:
        init_kwargs = {}
    init_kwargs["seeder"] = SEED
    train_env = _make_tuple_env(env)

    # Run ExperimentManager
    stats_agent = ExperimentManager(
        agent,
        train_env,
        init_kwargs={},
        fit_budget=1,
        eval_kwargs={"eval_horizon": 5},
        n_fit=4,
    )

    # test hyperparameter optimization with grid sampler
    search_space = {"hyperparameter1": [1, 2, 3], "hyperparameter2": [-5, 0, 5]}
    sampler_kwargs = {"search_space": search_space}
    stats_agent.optimize_hyperparams(
        n_trials=3 * 3, sampler_method="grid", sampler_kwargs=sampler_kwargs
    )
    stats_agent.clear_output_dir()


def _test_hyperparam_optim_cmaes(agent, env="continuous_state", init_kwargs=None):
    # Define trainenv
    if init_kwargs is None:
        init_kwargs = {}
    init_kwargs["seeder"] = SEED
    train_env = _make_tuple_env(env)

    # Run ExperimentManager
    stats_agent = ExperimentManager(
        agent,
        train_env,
        init_kwargs={},
        fit_budget=1,
        eval_kwargs={"eval_horizon": 5},
        n_fit=2,
    )

    # test hyperparameter optimization with CMA-ES sampler
    stats_agent.optimize_hyperparams(sampler_method="cmaes", n_trials=3)
    stats_agent.clear_output_dir()


def _test_discount_optimization(agent, env="continuous_state", init_kwargs=None):
    # Define trainenv
    if init_kwargs is None:
        init_kwargs = {}
    init_kwargs["seeder"] = SEED
    train_env = _make_tuple_env(env)

    vi_params = {"gamma": 0.1, "epsilon": 1e-3}

    vi_stats = ExperimentManager(
        agent,
        train_env,
        fit_budget=0,
        eval_kwargs=dict(eval_horizon=20),
        init_kwargs=vi_params,
        n_fit=2,
        seed=123,
    )

    vi_stats.optimize_hyperparams(
        n_trials=3, n_fit=1, sampler_method="random", pruner_method="none"
    )

    assert vi_stats.optuna_study
    vi_stats.clear_output_dir()


def _test_hyperparam_optim_random(
    parallelization,
    custom_eval_function,
    fit_fraction,
    agent,
    env="continuous_state",
    init_kwargs=None,
):
    # Define trainenv
    if init_kwargs is None:
        init_kwargs = {}
    init_kwargs["seeder"] = SEED
    train_env = _make_tuple_env(env)

    # Run ExperimentManager
    stats_agent = ExperimentManager(
        agent,
        train_env,
        init_kwargs={},
        fit_budget=1,
        eval_kwargs={"eval_horizon": 5},
        n_fit=2,
        parallelization=parallelization,
    )

    # test hyperparameter optimization with random sampler
    stats_agent.optimize_hyperparams(
        sampler_method="random",
        n_trials=3,
        optuna_parallelization=parallelization,
        custom_eval_function=custom_eval_function,
        fit_fraction=fit_fraction,
    )
    stats_agent.clear_output_dir()<|MERGE_RESOLUTION|>--- conflicted
+++ resolved
@@ -64,19 +64,8 @@
 
     train_env = _make_tuple_env(env)
     try:
-<<<<<<< HEAD
         xp_manager = ExperimentManager(
-            agent, train_env, fit_budget=5, n_fit=1, seed=SEED, init_kwargs=init_kwargs
-=======
-        agent = ExperimentManager(
-            agent,
-            train_env,
-            agent_name="test_agent",
-            fit_budget=5,
-            n_fit=1,
-            seed=SEED,
-            init_kwargs=init_kwargs,
->>>>>>> ad3febee
+            agent, train_env,agent_name="test_agent", fit_budget=5, n_fit=1, seed=SEED, init_kwargs=init_kwargs
         )
         xp_manager.fit()
     except Exception as exc:
