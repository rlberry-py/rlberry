--- conflicted
+++ resolved
@@ -121,14 +121,11 @@
 
 * `rlberry.network`: Allows communication between a server and client via sockets, and can be used to run agents remotely.
 * `rlberry.agents.experimental`: Experimental agents that are not thoroughly tested.
-<<<<<<< HEAD
-=======
 
-
-## About us
-This project was initiated and is actively maintained by [INRIA SCOOL team](https://team.inria.fr/scool/).
-More information [here](https://rlberry.readthedocs.io/en/latest/about.html#).
->>>>>>> 0b0e3ea4
+* `rlberry.agents.torch`, `rlberry.agents.jax`, `rlberry.exploration_tools.torch`: Deep RL agents are currently not stable, and their main purpose now is to illustrate how to implement and run those algorithms with the `rlberry` interface
+(e.g., run several agents in parallel, optimize hyperparameters etc.).
+Other libraries, such as [Stable Baselines](https://stable-baselines3.readthedocs.io/en/master/) provide reliable implementations of deep RL algorithms, and **can be used with `rlberry`**, as shown by
+[this example](https://rlberry.readthedocs.io/en/latest/auto_examples/demo_examples/demo_from_stable_baselines.html#sphx-glr-auto-examples-demo-examples-demo-from-stable-baselines-py).
 
 
 ## Contributing
