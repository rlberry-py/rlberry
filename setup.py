from setuptools import setup, find_packages

packages = find_packages(exclude=["docs", "notebooks", "assets"])

#
# Base installation (interface only)
#
install_requires = [
    "numpy>=1.17",
    "pygame",
    "matplotlib",
    "seaborn",
    "pandas",
    "gym",
    "dill",
    "docopt",
    "pyyaml",
]

#
# Extras
#

# default installation
default_requires = [
    "numba",
    "optuna",
    "ffmpeg-python",
    "PyOpenGL",
    "PyOpenGL_accelerate",
    "pyvirtualdisplay",
]

# tensorboard must be installed manually, due to conflicts with
# dm-reverb-nightly[tensorflow] in jax_agents_requires
torch_agents_requires = default_requires + [
    "torch>=1.6.0",
    # 'tensorboard'
]

jax_agents_requires = default_requires + [
    "jax[cpu]",
    "chex",
    "dm-haiku",
    "optax",
<<<<<<< HEAD
    "dm-reverb[tensorflow]==0.5.0",
=======
    "dm-reverb[tensorflow]==0.6.1",
>>>>>>> 7efd35cd
    "dm-tree",
    "rlax",
]

extras_require = {
    "default": default_requires,
    "jax_agents": jax_agents_requires,
    "torch_agents": torch_agents_requires,
    "deploy": ["sphinx", "sphinx_rtd_theme"],
}

with open("README.md", "r") as fh:
    long_description = fh.read()

setup(
    name="rlberry",
    version="0.2.2-dev",
    description="An easy-to-use reinforcement learning library for research and education",
    long_description=long_description,
    long_description_content_type="text/markdown",
    author="Omar Darwiche Domingues, Yannis Flet-Berliac, Edouard Leurent, Pierre Menard, Xuedong Shang",
    url="https://github.com/rlberry-py",
    license="MIT",
    packages=packages,
    classifiers=[
        "Development Status :: 4 - Beta",
        "Intended Audience :: Science/Research",
        "Intended Audience :: Education",
        "Topic :: Scientific/Engineering :: Artificial Intelligence",
        "Programming Language :: Python :: 3.8",
        "Programming Language :: Python :: 3 :: Only",
        "License :: OSI Approved :: MIT License",
        "Operating System :: OS Independent",
    ],
    install_requires=install_requires,
    extras_require=extras_require,
    zip_safe=False,
)<|MERGE_RESOLUTION|>--- conflicted
+++ resolved
@@ -43,11 +43,7 @@
     "chex",
     "dm-haiku",
     "optax",
-<<<<<<< HEAD
-    "dm-reverb[tensorflow]==0.5.0",
-=======
     "dm-reverb[tensorflow]==0.6.1",
->>>>>>> 7efd35cd
     "dm-tree",
     "rlax",
 ]
