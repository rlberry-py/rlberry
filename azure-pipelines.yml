<<<<<<< HEAD
=======
trigger:
  paths:
    exclude:
    - rlberry/_version.py
    - docs
>>>>>>> 81e1f05b

pr:
  paths:
    exclude:
    - rlberry/_version.py
    - docs

jobs:
- job: 'linux'
  pool:
    vmImage: ubuntu-latest
  strategy:
    matrix:
      Python39:
        python.version: '3.9'
  variables:
    NUMBA_DISABLE_JIT: "1"

  steps:
  - task: UsePythonVersion@0
    inputs:
      versionSpec: '$(python.version)'
    displayName: 'Use Python $(python.version)'

  - script: |
      python -m pip install --upgrade pip
      pip install -r requirements.txt
      sudo apt install libglu1-mesa
    displayName: 'Install dependencies'

  - script: |
      set -xe
      pip install pytest pytest-azurepipelines pytest-cov codecov pytest-xvfb
      # run doctests in the documentation
      # TODO: use following line for doctest ?
      pytest docs/*rst || echo "Ignoring exit status"
      pytest --cov=rlberry --cov-report xml rlberry
    displayName: 'Test and coverage'
  - script: |
      curl -Os https://uploader.codecov.io/latest/linux/codecov
      chmod +x codecov
      ./codecov
    displayName: 'Upload to codecov.io'

- job: 'Formatting'
  pool:
    vmImage: ubuntu-latest
  strategy:
    matrix:
      Python39:
        python.version: '3.9'

  steps:
  - script: |
      python -m pip install --upgrade pip
      pip install  black flake8
      black --check examples rlberry *py
    displayName: "black"
  - script: |
      # ensure there is no unused imports with
      flake8 --select F401,F405 --exclude=rlberry/check_packages.py --per-file-ignores="__init__.py:F401"
    displayName: 'flake8'



- job: 'macOS'
  pool:
    vmImage: 'macOS-latest'
  strategy:
    matrix:
      Python39:
        python.version: '3.9'

  steps:
  - task: UsePythonVersion@0
    inputs:
      versionSpec: '$(python.version)'
    displayName: 'Use Python $(python.version)'

  - script: |
      python -m pip install --upgrade pip
      pip install -r requirements.txt
    displayName: 'Install dependencies'
  - script: |
      pip install pytest pytest-azurepipelines pytest-xvfb
      pytest
    displayName: 'pytest'
- job: 'windows'
  pool:
    vmImage: 'windows-latest'
  strategy:
    matrix:
      Python39:
        python.version: '3.9'

  steps:
  - task: UsePythonVersion@0
    inputs:
      versionSpec: '$(python.version)'
    displayName: 'Use Python $(python.version)'

  - script: |
      python -m pip install --upgrade pip
      pip install -r requirements.txt
    displayName: 'Install dependencies'
  - script: |
      pip install pytest pytest-azurepipelines pytest-xvfb
      pytest
    displayName: 'pytest'<|MERGE_RESOLUTION|>--- conflicted
+++ resolved
@@ -1,11 +1,8 @@
-<<<<<<< HEAD
-=======
 trigger:
   paths:
     exclude:
     - rlberry/_version.py
     - docs
->>>>>>> 81e1f05b
 
 pr:
   paths:
@@ -14,6 +11,7 @@
     - docs
 
 jobs:
+
 - job: 'linux'
   pool:
     vmImage: ubuntu-latest
