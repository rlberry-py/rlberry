<<<<<<< HEAD
=======
resources:
  repositories:
  - repository: rlberry-repo
    type: github
    endpoint: rlberry-repoConnection
    name: rlberry-py/rlberry
>>>>>>> b93982fe


trigger:
  paths:
    exclude:
    - rlberry/_version.py
    - docs

pr:
  paths:
    exclude:
    - rlberry/_version.py
    - docs

jobs:

- job: 'checkPrLabel'
  continueOnError: false
  pool:
    vmImage: ubuntu-22.04
  steps:
  - bash: |
     echo "Looking for label at https://api.github.com/repos/$BUILD_REPOSITORY_ID/issues/$SYSTEM_PULLREQUEST_PULLREQUESTNUMBER/labels"
     if curl -s "https://api.github.com/repos/$BUILD_REPOSITORY_ID/issues/$SYSTEM_PULLREQUEST_PULLREQUESTNUMBER/labels" | grep '"name": "ready for review"'
     then
       echo "##vso[task.setvariable variable=prHasCILabel;isOutput=true]true"
       echo "[INFO] ready for review label found!"
     fi
    displayName: Check for CI label build on PR
    condition: eq(variables['Build.Reason'], 'PullRequest') # only run step if it is a PR
    name: checkPrLabel

- job: 'linux'
  dependsOn: checkPrLabel
  # Condition: have ready for review label or on the main branch.
  condition: or(in(variables['Build.SourceBranch'], 'refs/heads/main'), eq(dependencies.checkPrLabel.outputs['checkPrLabel.prHasCILabel'], true))
  pool:
    vmImage: ubuntu-latest
  strategy:
    matrix:
      Python310:
        python.version: '3.10'
  variables:
    NUMBA_DISABLE_JIT: "1"

  steps:
  - task: UsePythonVersion@0
    inputs:
      versionSpec: '$(python.version)'
    displayName: 'Use Python $(python.version)'

  - script: |
      sleep 20
    displayName: 'timer and checkout for version when push on main'
<<<<<<< HEAD
    
=======

  - checkout: rlberry-repo
    path: .

>>>>>>> b93982fe
  - script: |
      curl -sSL install.python-poetry.org | python3 -
      sudo apt install libglu1-mesa
    displayName: 'Install poetry'

  - script: echo "##vso[task.setvariable variable=PATH]${PATH}:$HOME/.local/bin"
    displayName: 'Add poetry to PATH'

  - script: |
      curl -C - https://raw.githubusercontent.com/rlberry-py/rlberry/main/pyproject.toml > pyproject.toml
    displayname: "update version"

  - script: poetry install --all-extras --with dev --sync
    displayName: 'Install dependencies'

  - script: |
      set -xe
      poetry add pytest-azurepipelines pytest-cov pytest-xvfb
      poetry run pytest --import-mode=importlib --cov=rlberry --cov-report xml rlberry
    displayName: 'Test and coverage'
  - script: |
      curl -Os https://uploader.codecov.io/latest/linux/codecov
      chmod +x codecov
      ./codecov
    displayName: 'Upload to codecov.io'


- job: 'macOS'
  dependsOn: checkPrLabel
  condition: or(in(variables['Build.SourceBranch'], 'refs/heads/main'), eq(dependencies.checkPrLabel.outputs['checkPrLabel.prHasCILabel'], true))

  pool:
    vmImage: 'macOS-12'
  strategy:
    matrix:
      Python310:
        python.version: '3.10'

  steps:
  - task: UsePythonVersion@0
    inputs:
      versionSpec: '$(python.version)'
    displayName: 'Use Python $(python.version)'

  - script: |
      curl -sSL install.python-poetry.org | python3 -
    displayName: 'Install poetry'

  - script: echo "##vso[task.setvariable variable=PATH]${PATH}:$HOME/.local/bin"
    displayName: 'Add poetry to PATH'

  - script: |
      sleep 10
      git fetch
      git checkout
    displayName: 'timer and checkout for version when push on main'

  - script: poetry install --all-extras --with dev --sync
    displayName: 'Install dependencies'

  - script: |
      poetry add pytest-azurepipelines pytest-xvfb
      poetry run pytest --ignore=rlberry/network
    displayName: 'pytest'

- job: 'windows'
  dependsOn: checkPrLabel
  condition: or(in(variables['Build.SourceBranch'], 'refs/heads/main'), eq(dependencies.checkPrLabel.outputs['checkPrLabel.prHasCILabel'], true))
  pool:
    vmImage: 'windows-2022'
  strategy:
    matrix:
      Python310:
        python.version: '3.10'

  steps:
  - task: UsePythonVersion@0
    inputs:
      versionSpec: '$(python.version)'
    displayName: 'Use Python $(python.version)'
  - script: |
      sleep 10
      git fetch
      git checkout
    displayName: 'timer and checkout for version when push on main'
  - script: |
      curl -sSL install.python-poetry.org | python3 -
      set PATH=%PATH%;%USERPROFILE%\AppData\Roaming\pypoetry\venv\Scripts
      poetry install --all-extras --with dev --sync
      poetry add pytest-azurepipelines pytest-xvfb
      poetry run pytest --ignore=rlberry/network
    displayName: 'pytest'


- job: 'linux_non_editable'
  dependsOn: checkPrLabel
  # Condition: have ready for review label or on the main branch.
  condition: or(in(variables['Build.SourceBranch'], 'refs/heads/main'), eq(dependencies.checkPrLabel.outputs['checkPrLabel.prHasCILabel'], true))
  pool:
    vmImage: ubuntu-latest
  strategy:
    matrix:
      Python310:
        python.version: '3.10'
  variables:
    NUMBA_DISABLE_JIT: "1"

  steps:
  - task: UsePythonVersion@0
    inputs:
      versionSpec: '$(python.version)'
    displayName: 'Use Python $(python.version)'
  - script: |
      python -m pip install --upgrade pip
      sudo apt install libglu1-mesa
    displayName: 'Install dependencies'
  - script: |
      set -xe
      pip install .
    displayName: 'Install rlberry'

  - script: |
      pip install pytest==7.0.1 pytest-azurepipelines pytest-xvfb
      pytest rlberry/tests/test_imports.py
    displayName: 'pytest imports'

  - script: |
      pip install git+https://github.com/rlberry-py/rlberry-scool.git
      pip install git+https://github.com/rlberry-py/rlberry-research.git
    displayName: 'Install rlberry-scool and rlberry-research'

  #ignore les tests qui viennent des extras : torch, experimental, stablebaselines, optuna
  - script: |
      pytest rlberry/tests/test_agents_base.py rlberry/tests/test_envs.py
    displayName: 'pytest agents and envs'


- job: 'macOS_non_editable'
  dependsOn: checkPrLabel
  condition: or(in(variables['Build.SourceBranch'], 'refs/heads/main'), eq(dependencies.checkPrLabel.outputs['checkPrLabel.prHasCILabel'], true))

  pool:
    vmImage: 'macOS-12'
  strategy:
    matrix:
      Python310:
        python.version: '3.10'

  steps:
  - task: UsePythonVersion@0
    inputs:
      versionSpec: '$(python.version)'
    displayName: 'Use Python $(python.version)'

  - script: |
      python -m pip install --upgrade pip
    displayName: 'Install dependencies'

  - script: |
      set -xe
      pip install .
    displayName: 'Install rlberry'

  - script: |
      pip install pytest==7.0.1 pytest-azurepipelines pytest-xvfb
      pytest rlberry/tests/test_imports.py
    displayName: 'pytest imports'

  - script: |
      pip install git+https://github.com/rlberry-py/rlberry-scool.git
      pip install git+https://github.com/rlberry-py/rlberry-research.git
    displayName: 'Install rlberry-scool and rlberry-research'

  - script: |
      pytest rlberry/tests/test_agents_base.py rlberry/tests/test_envs.py
    displayName: 'pytest agents and envs'

- job: 'windows_non_editable'
  dependsOn: checkPrLabel
  condition: or(in(variables['Build.SourceBranch'], 'refs/heads/main'), eq(dependencies.checkPrLabel.outputs['checkPrLabel.prHasCILabel'], true))
  pool:
    vmImage: 'windows-2022'
  strategy:
    matrix:
      Python310:
        python.version: '3.10'

  steps:
  - task: UsePythonVersion@0
    inputs:
      versionSpec: '$(python.version)'
    displayName: 'Use Python $(python.version)'

  - script: |
      python -m pip install --upgrade pip
    displayName: 'Install dependencies'

  - script: |
      pip install .
    displayName: 'Install rlberry'

  - script: |
      pip install pytest==7.0.1 pytest-azurepipelines pytest-xvfb
      pytest rlberry/tests/test_imports.py
    displayName: 'pytest imports'

  - script: |
      pip install git+https://github.com/rlberry-py/rlberry-scool.git
      pip install git+https://github.com/rlberry-py/rlberry-research.git
    displayName: 'Install rlberry-scool and rlberry-research'

  - script: |
      pytest rlberry/tests/test_agents_base.py rlberry/tests/test_envs.py
    displayName: 'pytest agents and envs'<|MERGE_RESOLUTION|>--- conflicted
+++ resolved
@@ -1,14 +1,3 @@
-<<<<<<< HEAD
-=======
-resources:
-  repositories:
-  - repository: rlberry-repo
-    type: github
-    endpoint: rlberry-repoConnection
-    name: rlberry-py/rlberry
->>>>>>> b93982fe
-
-
 trigger:
   paths:
     exclude:
@@ -61,14 +50,7 @@
   - script: |
       sleep 20
     displayName: 'timer and checkout for version when push on main'
-<<<<<<< HEAD
-    
-=======
-
-  - checkout: rlberry-repo
-    path: .
-
->>>>>>> b93982fe
+
   - script: |
       curl -sSL install.python-poetry.org | python3 -
       sudo apt install libglu1-mesa
