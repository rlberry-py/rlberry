--- conflicted
+++ resolved
@@ -1,3 +1,4 @@
+
 
 trigger:
   paths:
@@ -58,19 +59,11 @@
     displayName: 'Add poetry to PATH'
 
   - script: |
-<<<<<<< HEAD
       sleep 40
     displayName: 'timer and checkout for version when push on main'
 
   - script: |
       curl -C - https://raw.githubusercontent.com/rlberry-py/rlberry/main/pyproject.toml > pyproject.toml
-=======
-      sleep 20
-    displayName: 'timer and checkout for version when push on main'
-
-  - script: |
-      curl -C - https://raw.githubusercontent.com/rlberry-py/rlberry/main/pyproject.toml -o pyproject.toml
->>>>>>> 33352035
     displayName: "update version"
 
   - script: poetry install --all-extras --with dev --sync
@@ -113,19 +106,11 @@
     displayName: 'Add poetry to PATH'
 
   - script: |
-<<<<<<< HEAD
       sleep 40
     displayName: 'timer and checkout for version when push on main'
 
   - script: |
       curl -C - https://raw.githubusercontent.com/rlberry-py/rlberry/main/pyproject.toml > pyproject.toml
-=======
-      sleep 20
-    displayName: 'timer and checkout for version when push on main'
-
-  - script: |
-      curl -C - https://raw.githubusercontent.com/rlberry-py/rlberry/main/pyproject.toml -o pyproject.toml
->>>>>>> 33352035
     displayName: "update version"
 
   - script: poetry install --all-extras --with dev --sync
@@ -152,7 +137,6 @@
       versionSpec: '$(python.version)'
     displayName: 'Use Python $(python.version)'
   - script: |
-<<<<<<< HEAD
       sleep 40
     displayName: 'timer and checkout for version when push on main'
 
@@ -160,15 +144,6 @@
       curl -C - https://raw.githubusercontent.com/rlberry-py/rlberry/main/pyproject.toml > pyproject.toml
     displayName: "update version"
     
-=======
-      sleep 20
-    displayName: 'timer and checkout for version when push on main'
-
-  - script: |
-      curl -C - https://raw.githubusercontent.com/rlberry-py/rlberry/main/pyproject.toml -o pyproject.toml
-    displayName: "update version"
-
->>>>>>> 33352035
   - script: |
       curl -sSL install.python-poetry.org | python3 -
       set PATH=%PATH%;%USERPROFILE%\AppData\Roaming\pypoetry\venv\Scripts
