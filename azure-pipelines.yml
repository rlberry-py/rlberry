
trigger:
  paths:
    exclude:
    - rlberry/_version.py
    - docs

pr:
  paths:
    exclude:
    - rlberry/_version.py
    - docs

jobs:

- job: 'checkPrLabel'
  continueOnError: false
  pool:
    vmImage: ubuntu-22.04
  steps:
  - bash: |
     echo "Looking for label at https://api.github.com/repos/$BUILD_REPOSITORY_ID/issues/$SYSTEM_PULLREQUEST_PULLREQUESTNUMBER/labels"
     if curl -s "https://api.github.com/repos/$BUILD_REPOSITORY_ID/issues/$SYSTEM_PULLREQUEST_PULLREQUESTNUMBER/labels" | grep '"name": "ready for review"'
     then
       echo "##vso[task.setvariable variable=prHasCILabel;isOutput=true]true"
       echo "[INFO] ready for review label found!"
     fi
    displayName: Check for CI label build on PR
    condition: eq(variables['Build.Reason'], 'PullRequest') # only run step if it is a PR
    name: checkPrLabel

- job: 'linux'
  dependsOn: checkPrLabel
  # Condition: have ready for review label or on the main branch.
  condition: or(in(variables['Build.SourceBranch'], 'refs/heads/main'), eq(dependencies.checkPrLabel.outputs['checkPrLabel.prHasCILabel'], true))
  pool:
    vmImage: ubuntu-latest
  strategy:
    matrix:
      Python310:
        python.version: '3.10'
  variables:
    NUMBA_DISABLE_JIT: "1"

  steps:
  - task: UsePythonVersion@0
    inputs:
      versionSpec: '$(python.version)'
    displayName: 'Use Python $(python.version)'

  - script: |
      sleep 20
    displayName: 'timer and checkout for version when push on main'


  - script: |
      curl -sSL install.python-poetry.org | python3 -
      sudo apt install libglu1-mesa
    displayName: 'Install poetry'

  - script: echo "##vso[task.setvariable variable=PATH]${PATH}:$HOME/.local/bin"
    displayName: 'Add poetry to PATH'

  - script: |
      curl -C - https://raw.githubusercontent.com/rlberry-py/rlberry/main/pyproject.toml > pyproject.toml
<<<<<<< HEAD
    displayName: "update version"
=======
    displayname: "update version"
>>>>>>> 668d5d96

  - script: poetry install --all-extras --with dev --sync
    displayName: 'Install dependencies'

  - script: |
      set -xe
      poetry add pytest-azurepipelines pytest-cov pytest-xvfb
      poetry run pytest --import-mode=importlib --cov=rlberry --cov-report xml rlberry
    displayName: 'Test and coverage'
  - script: |
      curl -Os https://uploader.codecov.io/latest/linux/codecov
      chmod +x codecov
      ./codecov
    displayName: 'Upload to codecov.io'


- job: 'macOS'
  dependsOn: checkPrLabel
  condition: or(in(variables['Build.SourceBranch'], 'refs/heads/main'), eq(dependencies.checkPrLabel.outputs['checkPrLabel.prHasCILabel'], true))

  pool:
    vmImage: 'macOS-12'
  strategy:
    matrix:
      Python310:
        python.version: '3.10'

  steps:
  - task: UsePythonVersion@0
    inputs:
      versionSpec: '$(python.version)'
    displayName: 'Use Python $(python.version)'

  - script: |
      curl -sSL install.python-poetry.org | python3 -
    displayName: 'Install poetry'

  - script: echo "##vso[task.setvariable variable=PATH]${PATH}:$HOME/.local/bin"
    displayName: 'Add poetry to PATH'

  - script: |
      sleep 10
      git fetch
      git checkout
    displayName: 'timer and checkout for version when push on main'

  - script: poetry install --all-extras --with dev --sync
    displayName: 'Install dependencies'

  - script: |
      poetry add pytest-azurepipelines pytest-xvfb
      poetry run pytest --ignore=rlberry/network
    displayName: 'pytest'

- job: 'windows'
  dependsOn: checkPrLabel
  condition: or(in(variables['Build.SourceBranch'], 'refs/heads/main'), eq(dependencies.checkPrLabel.outputs['checkPrLabel.prHasCILabel'], true))
  pool:
    vmImage: 'windows-2022'
  strategy:
    matrix:
      Python310:
        python.version: '3.10'

  steps:
  - task: UsePythonVersion@0
    inputs:
      versionSpec: '$(python.version)'
    displayName: 'Use Python $(python.version)'
  - script: |
      sleep 10
      git fetch
      git checkout
    displayName: 'timer and checkout for version when push on main'
  - script: |
      curl -sSL install.python-poetry.org | python3 -
      set PATH=%PATH%;%USERPROFILE%\AppData\Roaming\pypoetry\venv\Scripts
      poetry install --all-extras --with dev --sync
      poetry add pytest-azurepipelines pytest-xvfb
      poetry run pytest --ignore=rlberry/network
    displayName: 'pytest'


- job: 'linux_non_editable'
  dependsOn: checkPrLabel
  # Condition: have ready for review label or on the main branch.
  condition: or(in(variables['Build.SourceBranch'], 'refs/heads/main'), eq(dependencies.checkPrLabel.outputs['checkPrLabel.prHasCILabel'], true))
  pool:
    vmImage: ubuntu-latest
  strategy:
    matrix:
      Python310:
        python.version: '3.10'
  variables:
    NUMBA_DISABLE_JIT: "1"

  steps:
  - task: UsePythonVersion@0
    inputs:
      versionSpec: '$(python.version)'
    displayName: 'Use Python $(python.version)'
  - script: |
      python -m pip install --upgrade pip
      sudo apt install libglu1-mesa
    displayName: 'Install dependencies'
  - script: |
      set -xe
      pip install .
    displayName: 'Install rlberry'

  - script: |
      pip install pytest==7.0.1 pytest-azurepipelines pytest-xvfb
      pytest rlberry/tests/test_imports.py
    displayName: 'pytest imports'

  - script: |
      pip install git+https://github.com/rlberry-py/rlberry-scool.git
      pip install git+https://github.com/rlberry-py/rlberry-research.git
    displayName: 'Install rlberry-scool and rlberry-research'

  #ignore les tests qui viennent des extras : torch, experimental, stablebaselines, optuna
  - script: |
      pytest rlberry/tests/test_agents_base.py rlberry/tests/test_envs.py
    displayName: 'pytest agents and envs'


- job: 'macOS_non_editable'
  dependsOn: checkPrLabel
  condition: or(in(variables['Build.SourceBranch'], 'refs/heads/main'), eq(dependencies.checkPrLabel.outputs['checkPrLabel.prHasCILabel'], true))

  pool:
    vmImage: 'macOS-12'
  strategy:
    matrix:
      Python310:
        python.version: '3.10'

  steps:
  - task: UsePythonVersion@0
    inputs:
      versionSpec: '$(python.version)'
    displayName: 'Use Python $(python.version)'

  - script: |
      python -m pip install --upgrade pip
    displayName: 'Install dependencies'

  - script: |
      set -xe
      pip install .
    displayName: 'Install rlberry'

  - script: |
      pip install pytest==7.0.1 pytest-azurepipelines pytest-xvfb
      pytest rlberry/tests/test_imports.py
    displayName: 'pytest imports'

  - script: |
      pip install git+https://github.com/rlberry-py/rlberry-scool.git
      pip install git+https://github.com/rlberry-py/rlberry-research.git
    displayName: 'Install rlberry-scool and rlberry-research'

  - script: |
      pytest rlberry/tests/test_agents_base.py rlberry/tests/test_envs.py
    displayName: 'pytest agents and envs'

- job: 'windows_non_editable'
  dependsOn: checkPrLabel
  condition: or(in(variables['Build.SourceBranch'], 'refs/heads/main'), eq(dependencies.checkPrLabel.outputs['checkPrLabel.prHasCILabel'], true))
  pool:
    vmImage: 'windows-2022'
  strategy:
    matrix:
      Python310:
        python.version: '3.10'

  steps:
  - task: UsePythonVersion@0
    inputs:
      versionSpec: '$(python.version)'
    displayName: 'Use Python $(python.version)'

  - script: |
      python -m pip install --upgrade pip
    displayName: 'Install dependencies'

  - script: |
      pip install .
    displayName: 'Install rlberry'

  - script: |
      pip install pytest==7.0.1 pytest-azurepipelines pytest-xvfb
      pytest rlberry/tests/test_imports.py
    displayName: 'pytest imports'

  - script: |
      pip install git+https://github.com/rlberry-py/rlberry-scool.git
      pip install git+https://github.com/rlberry-py/rlberry-research.git
    displayName: 'Install rlberry-scool and rlberry-research'

  - script: |
      pytest rlberry/tests/test_agents_base.py rlberry/tests/test_envs.py
    displayName: 'pytest agents and envs'<|MERGE_RESOLUTION|>--- conflicted
+++ resolved
@@ -1,3 +1,4 @@
+
 
 trigger:
   paths:
@@ -53,6 +54,7 @@
     displayName: 'timer and checkout for version when push on main'
 
 
+
   - script: |
       curl -sSL install.python-poetry.org | python3 -
       sudo apt install libglu1-mesa
@@ -63,11 +65,7 @@
 
   - script: |
       curl -C - https://raw.githubusercontent.com/rlberry-py/rlberry/main/pyproject.toml > pyproject.toml
-<<<<<<< HEAD
     displayName: "update version"
-=======
-    displayname: "update version"
->>>>>>> 668d5d96
 
   - script: poetry install --all-extras --with dev --sync
     displayName: 'Install dependencies'
