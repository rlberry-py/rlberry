--- conflicted
+++ resolved
@@ -1,4 +1,3 @@
-
 
 trigger:
   paths:
@@ -50,7 +49,6 @@
     displayName: 'Use Python $(python.version)'
 
 
-
   - script: |
       curl -sSL install.python-poetry.org | python3 -
       sudo apt install libglu1-mesa
@@ -60,15 +58,11 @@
     displayName: 'Add poetry to PATH'
 
   - script: |
-<<<<<<< HEAD
       sleep 20
     displayName: 'timer and checkout for version when push on main'
 
   - script: |
       curl -C - https://raw.githubusercontent.com/rlberry-py/rlberry/main/pyproject.toml -o pyproject.toml
-=======
-      curl -C - https://raw.githubusercontent.com/rlberry-py/rlberry/main/pyproject.toml > pyproject.toml
->>>>>>> 15d08cb0
     displayName: "update version"
 
   - script: poetry install --all-extras --with dev --sync
@@ -141,7 +135,6 @@
     inputs:
       versionSpec: '$(python.version)'
     displayName: 'Use Python $(python.version)'
-    
   - script: |
       sleep 20
     displayName: 'timer and checkout for version when push on main'
