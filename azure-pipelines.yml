--- conflicted
+++ resolved
@@ -59,15 +59,9 @@
       sleep 20
     displayName: 'timer and checkout for version when push on main'
 
-<<<<<<< HEAD
   - checkout: rlberry-repo
     path: .
     
-=======
-  - checkout: self
-    displayName: 'second checkout'
-
->>>>>>> 7a39c380
   - script: |
       curl -sSL install.python-poetry.org | python3 -
       sudo apt install libglu1-mesa
@@ -117,7 +111,8 @@
 
   - script: |
       sleep 10
-      git pull
+      git fetch
+      git checkout
     displayName: 'timer and checkout for version when push on main'
 
   - script: poetry install --all-extras --with dev --sync
@@ -143,7 +138,11 @@
     inputs:
       versionSpec: '$(python.version)'
     displayName: 'Use Python $(python.version)'
-
+  - script: |
+      sleep 10
+      git fetch
+      git checkout
+    displayName: 'timer and checkout for version when push on main'
   - script: |
       curl -sSL install.python-poetry.org | python3 -
       set PATH=%PATH%;%USERPROFILE%\AppData\Roaming\pypoetry\venv\Scripts
