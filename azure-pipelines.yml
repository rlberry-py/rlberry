--- conflicted
+++ resolved
@@ -56,21 +56,12 @@
     displayName: 'Use Python $(python.version)'
 
   - script: |
-<<<<<<< HEAD
       sleep 20
     displayName: 'timer and checkout for version when push on main'
 
   - checkout: rlberry-repo
     path: .
     
-=======
-      sleep 120
-    displayName: 'timer and checkout for version when push on main'
-
-  - checkout: self
-    displayName: 'second checkout'
-
->>>>>>> b24a4da4
   - script: |
       curl -sSL install.python-poetry.org | python3 -
       sudo apt install libglu1-mesa
@@ -120,8 +111,7 @@
 
   - script: |
       sleep 10
-      git fetch
-      git checkout
+      git pull
     displayName: 'timer and checkout for version when push on main'
 
   - script: poetry install --all-extras --with dev --sync
@@ -147,11 +137,7 @@
     inputs:
       versionSpec: '$(python.version)'
     displayName: 'Use Python $(python.version)'
-  - script: |
-      sleep 10
-      git fetch
-      git checkout
-    displayName: 'timer and checkout for version when push on main'
+
   - script: |
       curl -sSL install.python-poetry.org | python3 -
       set PATH=%PATH%;%USERPROFILE%\AppData\Roaming\pypoetry\venv\Scripts
