--- conflicted
+++ resolved
@@ -48,11 +48,7 @@
     displayName: 'Use Python $(python.version)'
 
   - script: |
-<<<<<<< HEAD
       sleep 120
-=======
-      sleep 10
->>>>>>> 29bcf0a1
       git fetch
       git checkout
     displayName: 'timer and checkout for version when push on main'
@@ -106,8 +102,7 @@
 
   - script: |
       sleep 10
-      git fetch
-      git checkout
+      git pull
     displayName: 'timer and checkout for version when push on main'
 
   - script: poetry install --all-extras --with dev --sync
@@ -133,11 +128,7 @@
     inputs:
       versionSpec: '$(python.version)'
     displayName: 'Use Python $(python.version)'
-  - script: |
-      sleep 10
-      git fetch
-      git checkout
-    displayName: 'timer and checkout for version when push on main'
+
   - script: |
       curl -sSL install.python-poetry.org | python3 -
       set PATH=%PATH%;%USERPROFILE%\AppData\Roaming\pypoetry\venv\Scripts
