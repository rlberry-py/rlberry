trigger:
  paths:
    exclude:
    - rlberry/_version.py
    - docs

pr:
  paths:
    exclude:
    - rlberry/_version.py
    - docs

jobs:

- job: 'checkPrLabel'
  continueOnError: false
  pool:
    vmImage: ubuntu-22.04
  steps:
  - bash: |
     echo "Looking for label at https://api.github.com/repos/$BUILD_REPOSITORY_ID/issues/$SYSTEM_PULLREQUEST_PULLREQUESTNUMBER/labels"
     if curl -s "https://api.github.com/repos/$BUILD_REPOSITORY_ID/issues/$SYSTEM_PULLREQUEST_PULLREQUESTNUMBER/labels" | grep '"name": "ready for review"'
     then
       echo "##vso[task.setvariable variable=prHasCILabel;isOutput=true]true"
       echo "[INFO] ready for review label found!"
     fi
    displayName: Check for CI label build on PR
    condition: eq(variables['Build.Reason'], 'PullRequest') # only run step if it is a PR
    name: checkPrLabel

- job: 'linux'
  dependsOn: checkPrLabel
  # Condition: have ready for review label or on the main branch.
  condition: or(in(variables['Build.SourceBranch'], 'refs/heads/main'), eq(dependencies.checkPrLabel.outputs['checkPrLabel.prHasCILabel'], true))
  pool:
    vmImage: ubuntu-latest
  strategy:
    matrix:
      Python310:
        python.version: '3.10'
  variables:
    NUMBA_DISABLE_JIT: "1"

  steps:
  - task: UsePythonVersion@0
    inputs:
      versionSpec: '$(python.version)'
    displayName: 'Use Python $(python.version)'

  - script: |
      sleep 20
    displayName: 'timer and checkout for version when push on main'

<<<<<<< HEAD
=======
  - checkout: rlberry-repo
    path: .

>>>>>>> 5324bb6a
  - script: |
      curl -sSL install.python-poetry.org | python3 -
      sudo apt install libglu1-mesa
    displayName: 'Install poetry'

  - script: echo "##vso[task.setvariable variable=PATH]${PATH}:$HOME/.local/bin"
    displayName: 'Add poetry to PATH'

  - script: |
      curl -C - https://raw.githubusercontent.com/rlberry-py/rlberry/main/pyproject.toml > pyproject.toml
    displayname: "update version"

  - script: poetry install --all-extras --with dev --sync
    displayName: 'Install dependencies'

  - script: |
      set -xe
      poetry add pytest-azurepipelines pytest-cov pytest-xvfb
      poetry run pytest --import-mode=importlib --cov=rlberry --cov-report xml rlberry
    displayName: 'Test and coverage'
  - script: |
      curl -Os https://uploader.codecov.io/latest/linux/codecov
      chmod +x codecov
      ./codecov
    displayName: 'Upload to codecov.io'


- job: 'macOS'
  dependsOn: checkPrLabel
  condition: or(in(variables['Build.SourceBranch'], 'refs/heads/main'), eq(dependencies.checkPrLabel.outputs['checkPrLabel.prHasCILabel'], true))

  pool:
    vmImage: 'macOS-12'
  strategy:
    matrix:
      Python310:
        python.version: '3.10'

  steps:
  - task: UsePythonVersion@0
    inputs:
      versionSpec: '$(python.version)'
    displayName: 'Use Python $(python.version)'

  - script: |
      curl -sSL install.python-poetry.org | python3 -
    displayName: 'Install poetry'

  - script: echo "##vso[task.setvariable variable=PATH]${PATH}:$HOME/.local/bin"
    displayName: 'Add poetry to PATH'

  - script: |
      sleep 10
      git fetch
      git checkout
    displayName: 'timer and checkout for version when push on main'

  - script: poetry install --all-extras --with dev --sync
    displayName: 'Install dependencies'

  - script: |
      poetry add pytest-azurepipelines pytest-xvfb
      poetry run pytest --ignore=rlberry/network
    displayName: 'pytest'

- job: 'windows'
  dependsOn: checkPrLabel
  condition: or(in(variables['Build.SourceBranch'], 'refs/heads/main'), eq(dependencies.checkPrLabel.outputs['checkPrLabel.prHasCILabel'], true))
  pool:
    vmImage: 'windows-2022'
  strategy:
    matrix:
      Python310:
        python.version: '3.10'

  steps:
  - task: UsePythonVersion@0
    inputs:
      versionSpec: '$(python.version)'
    displayName: 'Use Python $(python.version)'
  - script: |
      sleep 10
      git fetch
      git checkout
    displayName: 'timer and checkout for version when push on main'
  - script: |
      curl -sSL install.python-poetry.org | python3 -
      set PATH=%PATH%;%USERPROFILE%\AppData\Roaming\pypoetry\venv\Scripts
      poetry install --all-extras --with dev --sync
      poetry add pytest-azurepipelines pytest-xvfb
      poetry run pytest --ignore=rlberry/network
    displayName: 'pytest'


- job: 'linux_non_editable'
  dependsOn: checkPrLabel
  # Condition: have ready for review label or on the main branch.
  condition: or(in(variables['Build.SourceBranch'], 'refs/heads/main'), eq(dependencies.checkPrLabel.outputs['checkPrLabel.prHasCILabel'], true))
  pool:
    vmImage: ubuntu-latest
  strategy:
    matrix:
      Python310:
        python.version: '3.10'
  variables:
    NUMBA_DISABLE_JIT: "1"

  steps:
  - task: UsePythonVersion@0
    inputs:
      versionSpec: '$(python.version)'
    displayName: 'Use Python $(python.version)'
  - script: |
      python -m pip install --upgrade pip
      sudo apt install libglu1-mesa
    displayName: 'Install dependencies'
  - script: |
      set -xe
      pip install .
    displayName: 'Install rlberry'

  - script: |
      pip install pytest==7.0.1 pytest-azurepipelines pytest-xvfb
      pytest rlberry/tests/test_imports.py
    displayName: 'pytest imports'

  - script: |
      pip install git+https://github.com/rlberry-py/rlberry-scool.git
      pip install git+https://github.com/rlberry-py/rlberry-research.git
    displayName: 'Install rlberry-scool and rlberry-research'

  #ignore les tests qui viennent des extras : torch, experimental, stablebaselines, optuna
  - script: |
      pytest rlberry/tests/test_agents_base.py rlberry/tests/test_envs.py
    displayName: 'pytest agents and envs'


- job: 'macOS_non_editable'
  dependsOn: checkPrLabel
  condition: or(in(variables['Build.SourceBranch'], 'refs/heads/main'), eq(dependencies.checkPrLabel.outputs['checkPrLabel.prHasCILabel'], true))

  pool:
    vmImage: 'macOS-12'
  strategy:
    matrix:
      Python310:
        python.version: '3.10'

  steps:
  - task: UsePythonVersion@0
    inputs:
      versionSpec: '$(python.version)'
    displayName: 'Use Python $(python.version)'

  - script: |
      python -m pip install --upgrade pip
    displayName: 'Install dependencies'

  - script: |
      set -xe
      pip install .
    displayName: 'Install rlberry'

  - script: |
      pip install pytest==7.0.1 pytest-azurepipelines pytest-xvfb
      pytest rlberry/tests/test_imports.py
    displayName: 'pytest imports'

  - script: |
      pip install git+https://github.com/rlberry-py/rlberry-scool.git
      pip install git+https://github.com/rlberry-py/rlberry-research.git
    displayName: 'Install rlberry-scool and rlberry-research'

  - script: |
      pytest rlberry/tests/test_agents_base.py rlberry/tests/test_envs.py
    displayName: 'pytest agents and envs'

- job: 'windows_non_editable'
  dependsOn: checkPrLabel
  condition: or(in(variables['Build.SourceBranch'], 'refs/heads/main'), eq(dependencies.checkPrLabel.outputs['checkPrLabel.prHasCILabel'], true))
  pool:
    vmImage: 'windows-2022'
  strategy:
    matrix:
      Python310:
        python.version: '3.10'

  steps:
  - task: UsePythonVersion@0
    inputs:
      versionSpec: '$(python.version)'
    displayName: 'Use Python $(python.version)'

  - script: |
      python -m pip install --upgrade pip
    displayName: 'Install dependencies'

  - script: |
      pip install .
    displayName: 'Install rlberry'

  - script: |
      pip install pytest==7.0.1 pytest-azurepipelines pytest-xvfb
      pytest rlberry/tests/test_imports.py
    displayName: 'pytest imports'

  - script: |
      pip install git+https://github.com/rlberry-py/rlberry-scool.git
      pip install git+https://github.com/rlberry-py/rlberry-research.git
    displayName: 'Install rlberry-scool and rlberry-research'

  - script: |
      pytest rlberry/tests/test_agents_base.py rlberry/tests/test_envs.py
    displayName: 'pytest agents and envs'<|MERGE_RESOLUTION|>--- conflicted
+++ resolved
@@ -1,3 +1,4 @@
+
 trigger:
   paths:
     exclude:
@@ -51,12 +52,7 @@
       sleep 20
     displayName: 'timer and checkout for version when push on main'
 
-<<<<<<< HEAD
-=======
-  - checkout: rlberry-repo
-    path: .
-
->>>>>>> 5324bb6a
+    
   - script: |
       curl -sSL install.python-poetry.org | python3 -
       sudo apt install libglu1-mesa
