--- conflicted
+++ resolved
@@ -12,13 +12,8 @@
     matrix:
       Python38:
         python.version: '3.8'
-<<<<<<< HEAD
-      Python37:
-        python.version: '3.7'
-=======
   variables:
     NUMBA_DISABLE_JIT: "1"
->>>>>>> 7c155878
 
   steps:
   - task: UsePythonVersion@0
@@ -29,16 +24,6 @@
   - script: |
       python -m pip install --upgrade pip
       pip install -r requirements.txt
-<<<<<<< HEAD
-    displayName: 'Install dependencies'
-  - script: |
-      pip install pytest pytest-azurepipelines
-      pytest
-    displayName: 'pytest'
-- job: 'macOS'
-  pool:
-    vmImage: 'macOS-11'
-=======
       sudo apt install libglu1-mesa
     displayName: 'Install dependencies'
 
@@ -49,7 +34,7 @@
       # TODO: use following line for doctest ?
       pytest docs/*rst || echo "Ignoring exit status"
       pytest --cov=rlberry --cov-report xml rlberry
-    displayName: 'Test and coverage' 
+    displayName: 'Test and coverage'
   - script: |
       curl -Os https://uploader.codecov.io/latest/linux/codecov
       chmod +x codecov
@@ -61,7 +46,6 @@
 - job: 'macOS'
   pool:
     vmImage: 'macOS-latest'
->>>>>>> 7c155878
   strategy:
     matrix:
       Python38:
@@ -78,11 +62,7 @@
       pip install -r requirements.txt
     displayName: 'Install dependencies'
   - script: |
-<<<<<<< HEAD
-      pip install pytest pytest-azurepipelines
-=======
       pip install pytest pytest-azurepipelines pytest-xvfb
->>>>>>> 7c155878
       pytest
     displayName: 'pytest'
 - job: 'windows'
@@ -104,10 +84,6 @@
       pip install -r requirements.txt
     displayName: 'Install dependencies'
   - script: |
-<<<<<<< HEAD
-      pip install pytest pytest-azurepipelines
-=======
       pip install pytest pytest-azurepipelines pytest-xvfb
->>>>>>> 7c155878
       pytest
     displayName: 'pytest'