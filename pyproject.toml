[tool.poetry]
name = "rlberry"
version = "v0.7.1.post1.dev0+9ff4171 "
description = "An easy-to-use reinforcement learning library for research and education"
authors = ["Omar Darwiche Domingues, Yannis Flet-Berliac, Edouard Leurent, Pierre Menard, Xuedong Shang"]
homepage = "https://github.com/rlberry-py"
repository = "https://github.com/rlberry-py"
readme = "README.md"
license="LICENSE"
classifiers=[
        "Development Status :: 4 - Beta",
        "Intended Audience :: Science/Research",
        "Intended Audience :: Education",
        "Topic :: Scientific/Engineering :: Artificial Intelligence",
        "Programming Language :: Python :: 3.11",
        "Programming Language :: Python :: 3 :: Only",
        "License :: OSI Approved :: MIT License",
        "Operating System :: OS Independent",
    ]

[tool.poetry.dependencies]
python = "^3.9, <3.13"
scipy = "*"
pygame-ce = "*"
matplotlib = "*"
gymnasium = {version="^0.29.1",  extras=["atari", "accept-rom-license"]}
dill = "*"
docopt = "*"
pyyaml = "*"
tqdm = "*"
adastop = "*"
moviepy = "*"
pyopengl = "*"
optuna ={version="*", optional=true}
ffmpeg-python = {version="*", optional=true}
pyvirtualdisplay = {version="*", optional=true}
opencv-python = {version="*", optional=true}
ale-py = {version="*", optional=true}
stable-baselines3 = {version="*", optional=true}
tensorboard = {version="*", optional=true}
torch = {version=">=2.0.0, !=2.0.1, !=2.1.0", optional=true}
pandas = "*"
numba = "^0.58.1"
scikit-fda = {version="^0.9", optional=true}
scikit-learn = {version="*", optional=true}
<<<<<<< HEAD
sphinx = {version="6.2.1", optional=true}
sphinx-gallery = { version= "^0.14.0", optional=true}
sphinx-math-dollar = {version="^1.2.1", optional=true}
=======
sphinx = {version="*", optional=true}
sphinx-gallery = { version= "*", optional=true}
sphinx-math-dollar = {version="*", optional=true}
>>>>>>> 3e5590be
numpydoc = {version="*", optional=true}
myst-parser = {version="*", optional=true}


########### hack : some dependencies are not compatible #############
# dependency of scikit-fda :
fdasrsf = {version="2.5.2", optional=true}   # new version (2.5.8) : crash all our CI  (21-02-2024)
multimethod = {version="1.10", optional=true}     # new version 1.11 : crash our tests in "rlberry/manager/tests/test_plot.py"  (21-02-2024)
###############################################################


[tool.poetry.extras]
torch = ["opencv-python", "ale-py", "stable-baselines3", "tensorboard", "torch"]
extras = ["optuna", "numba", "ffmpeg-python", "pyvirtualdisplay", "scikit-fda", "scikit-learn"]
doc = ["sphinx", "sphinx-gallery", "sphinx-math-dollar", "numpydoc", "myst-parser", "sphinxcontrib-video", "matplotlib"]

[tool.poetry.group.dev]
optional = true

[tool.poetry.group.dev.dependencies]
pytest = "^7.4.3"
pytest-xprocess = "^0.23.0"
codecov = "^2.1.13"
black = "23.9.1"
pre-commit = "^3.5.0"
rlberry-research = {git = "https://github.com/rlberry-py/rlberry-research.git"}
rlberry-scool = {git = "https://github.com/rlberry-py/rlberry-scool.git"}
sphinxcontrib-video = {git = "https://github.com/sphinx-contrib/video", optional=true}
sphinx = {version="6.2.1", optional=true}
sphinx-gallery = { version= "^0.14.0", optional=true}
sphinx-math-dollar = {version="^1.2.1", optional=true}
numpydoc = {version="^1.6.0", optional=true}
myst-parser = {version="^2.0.0", optional=true}


[build-system]
requires = ["poetry-core"]
build-backend = "poetry.core.masonry.api"<|MERGE_RESOLUTION|>--- conflicted
+++ resolved
@@ -42,18 +42,12 @@
 pandas = "*"
 numba = "^0.58.1"
 scikit-fda = {version="^0.9", optional=true}
-scikit-learn = {version="*", optional=true}
-<<<<<<< HEAD
+scikit-learn = {version="1.2.2", optional=true}
 sphinx = {version="6.2.1", optional=true}
 sphinx-gallery = { version= "^0.14.0", optional=true}
 sphinx-math-dollar = {version="^1.2.1", optional=true}
-=======
-sphinx = {version="*", optional=true}
-sphinx-gallery = { version= "*", optional=true}
-sphinx-math-dollar = {version="*", optional=true}
->>>>>>> 3e5590be
-numpydoc = {version="*", optional=true}
-myst-parser = {version="*", optional=true}
+numpydoc = {version="^1.6.0", optional=true}
+myst-parser = {version="^2.0.0", optional=true}
 
 
 ########### hack : some dependencies are not compatible #############
